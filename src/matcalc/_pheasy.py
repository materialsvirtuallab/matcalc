--- conflicted
+++ resolved
@@ -6,12 +6,8 @@
 import subprocess
 from typing import TYPE_CHECKING
 
-<<<<<<< HEAD
-import logging
-import numpy as np
-
-=======
->>>>>>> 781d9a5c
+import subprocess
+
 import phonopy
 from phonopy.file_IO import parse_FORCE_CONSTANTS
 from phonopy.file_IO import write_FORCE_CONSTANTS as write_force_constants
