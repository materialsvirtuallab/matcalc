"""Calculator for phonon properties using pheasy."""

from __future__ import annotations

import logging
import pickle
import subprocess
from typing import TYPE_CHECKING

import numpy as np
import phonopy
from phonopy.file_IO import parse_FORCE_CONSTANTS
from phonopy.file_IO import write_FORCE_CONSTANTS as write_force_constants
from phonopy.interface.vasp import write_vasp
from pymatgen.io.ase import AseAtomsAdaptor
from pymatgen.io.phonopy import get_phonopy_structure, get_pmg_structure
from pymatgen.symmetry.analyzer import SpacegroupAnalyzer

# import pymatgen libraries to determine supercell
from pymatgen.transformations.advanced_transformations import (
    CubicSupercellTransformation,
)

from ._base import PropCalc
from ._relaxation import RelaxCalc

if TYPE_CHECKING:
    from pathlib import Path
    from typing import Any

    from ase.calculators.calculator import Calculator
    from numpy.typing import ArrayLike
    from phonopy.structure.atoms import PhonopyAtoms
    from pymatgen.core import Structure

logger = logging.getLogger(__name__)


class PheasyCalc(PropCalc):
    """
    A class for phonon and thermal property calculations using phonopy.

    The `PhononCalc` class extends the `PropCalc` class to provide
    functionalities for calculating phonon properties and thermal properties
    of a given structure using the phonopy library. It includes options for
    structural relaxation before phonon property determination, as well as
    methods to export calculated properties to various output files for
    further analysis or visualization.

    :ivar calculator: A calculator object or a string specifying the
        computational backend to be used.
    :type calculator: Calculator | str
    :ivar atom_disp: Magnitude of atomic displacements for phonon
        calculations.
    :type atom_disp: float
    :ivar supercell_matrix: Array defining the transformation matrix to
        construct supercells for phonon calculations.
    :type supercell_matrix: ArrayLike
    :ivar t_step: Temperature step for thermal property calculations in
        Kelvin.
    :type t_step: float
    :ivar t_max: Maximum temperature for thermal property calculations in
        Kelvin.
    :type t_max: float
    :ivar t_min: Minimum temperature for thermal property calculations in
        Kelvin.
    :type t_min: float
    :ivar fmax: Maximum force convergence criterion for structural relaxation.
    :type fmax: float
    :ivar optimizer: String specifying the optimizer type to be used for
        structural relaxation.
    :type optimizer: str
    :ivar relax_structure: Boolean flag to determine whether to relax the
        structure before phonon calculation.
    :type relax_structure: bool
    :ivar relax_calc_kwargs: Optional dictionary containing additional
        arguments for the structural relaxation calculation.
    :type relax_calc_kwargs: dict | None
    :ivar write_force_constants: Path, boolean, or string specifying whether
        to write the calculated force constants to an output file, and the
        path or name of the file if applicable.
    :type write_force_constants: bool | str | Path
    :ivar write_band_structure: Path, boolean, or string specifying whether
        to write the calculated phonon band structure to an output file,
        and the path or name of the file if applicable.
    :type write_band_structure: bool | str | Path
    :ivar write_total_dos: Path, boolean, or string specifying whether to
        write the calculated total density of states (DOS) to an output
        file, and the path or name of the file if applicable.
    :type write_total_dos: bool | str | Path
    :ivar write_phonon: Path, boolean, or string specifying whether to write
        the calculated phonon properties (e.g., phonon.yaml) to an output
        file, and the path or name of the file if applicable.
    :type write_phonon: bool | str | Path
    :ivar fitting_method: Method for fitting force constants. Options are
        "FDM", "LASSO", or "MD".
    :type fitting_method: str
    :ivar num_harmonic_snapshots: Number of snapshots for harmonic fitting.
        If None, it is set to double the number of displacements.
    :type num_harmonic_snapshots: Optional[int]
    :ivar num_anharmonic_snapshots: Number of snapshots for anharmonic
        fitting. If None, it is set to ten times the number of displacements.
    :type num_anharmonic_snapshots: Optional[int]
    :ivar calc_anharmonic: Boolean flag to determine whether to perform
        anharmonic calculations.
    :type calc_anharmonic: bool
    :ivar symprec: Symmetry precision for structure symmetry analysis.
    :type symprec: float
    """

    def __init__(
        self,
        calculator: Calculator | str,
        *,
        atom_disp: float = 0.015,
        atom_disp_anhar: float = 0.1,
        # supercell_matrix: ArrayLike = ((2, 0, 0), (0, 2, 0), (0, 0, 2)),
        supercell_matrix: ArrayLike | None = None,
        t_step: float = 10,
        t_max: float = 1000,
        t_min: float = 0,
        fmax: float = 0.1,
        optimizer: str = "FIRE",
        relax_structure: bool = True,
        relax_calc_kwargs: dict | None = None,
        write_force_constants: bool | str | Path = False,
        write_band_structure: bool | str | Path = False,
        write_total_dos: bool | str | Path = False,
        write_phonon: bool | str | Path = True,
        fitting_method: str = "LASSO",
        num_harmonic_snapshots: int | None = None,
        num_anharmonic_snapshots: int | None = None,
        calc_anharmonic: bool = False,
        symprec: float = 1e-3,
    ) -> None:
        """
        Initializes the class with configuration for the phonon calculations. The initialization parameters control
        the behavior of structural relaxation, thermal properties, force calculations, and output file generation.
        The class allows for customization of key parameters to facilitate the study of material behaviors.

        :param calculator: The calculator object or string name specifying the calculation backend to use.
        :param atom_disp: Atom displacement to be used for finite difference calculation of force constants.
        :param atom_disp_anhar: Atom displacement to be used for anharmonic calculation of force constants.
        :param supercell_matrix: Transformation matrix to define the supercell for the calculation.
        :param t_step: Temperature step for thermal property calculations.
        :param t_max: Maximum temperature for thermal property calculations.
        :param t_min: Minimum temperature for thermal property calculations.
        :param fmax: Maximum force during structure relaxation, used as a convergence criterion.
        :param optimizer: Name of the optimization algorithm for structural relaxation.
        :param relax_structure: Flag to indicate whether structure relaxation should be performed before calculations.
        :param relax_calc_kwargs: Additional keyword arguments for relaxation phase calculations.
        :param write_force_constants: File path or boolean flag to write force constants.
            Defaults to "force_constants".
        :param write_band_structure: File path or boolean flag to write band structure data.
            Defaults to "band_structure.yaml".
        :param write_total_dos: File path or boolean flag to write total density of states (DOS) data.
            Defaults to "total_dos.dat".
        :param write_phonon: File path or boolean flag to write phonon data. Defaults to "phonon.yaml".
        :param fitting_method: Method for fitting force constants. Options are "FDM", "LASSO", or "MD".
        :param num_harmonic_snapshots: Number of snapshots for harmonic fitting. If None, it is set to double the
            number of displacements.
        :param num_anharmonic_snapshots: Number of snapshots for anharmonic fitting. If None, it is set to ten times
            the number of displacements.
        :param calc_anharmonic: Flag to indicate whether anharmonic calculations should be performed.
        :param symprec: Symmetry precision for structure symmetry analysis.
        """
        self.calculator = calculator  # type: ignore[assignment]
        self.atom_disp = atom_disp
        self.atom_disp_anhar = atom_disp_anhar
        self.supercell_matrix = supercell_matrix
        self.t_step = t_step
        self.t_max = t_max
        self.t_min = t_min
        self.fmax = fmax
        self.optimizer = optimizer
        self.relax_structure = relax_structure
        self.relax_calc_kwargs = relax_calc_kwargs
        self.write_force_constants = write_force_constants
        self.write_band_structure = write_band_structure
        self.write_total_dos = write_total_dos
        self.write_phonon = write_phonon

        # some new parameters for pheasy
        self.fitting_method = fitting_method
        self.num_harmonic_snapshots = num_harmonic_snapshots
        self.num_anharmonic_snapshots = num_anharmonic_snapshots
        self.calc_anharmonic = calc_anharmonic
        self.symprec = symprec

        # Set default paths for output files.
        for key, val, default_path in (
            ("write_force_constants", self.write_force_constants, "force_constants"),
            ("write_band_structure", self.write_band_structure, "band_structure.yaml"),
            ("write_total_dos", self.write_total_dos, "total_dos.dat"),
            ("write_phonon", self.write_phonon, "phonon.yaml"),
        ):
            setattr(self, key, str({True: default_path, False: ""}.get(val, val)))  # type: ignore[arg-type]

    def calc(self, structure: Structure | dict[str, Any]) -> dict:
        """Calculates thermal properties of Pymatgen structure with phonopy.

        Args:
            structure: Pymatgen structure.

        Returns:
        {
            phonon: Phonopy object with force constants produced
            thermal_properties:
                {
                    temperatures: list of temperatures in Kelvin,
                    free_energy: list of Helmholtz free energies at corresponding temperatures in kJ/mol,
                    entropy: list of entropies at corresponding temperatures in J/K/mol,
                    heat_capacity: list of heat capacities at constant volume at corresponding temperatures in J/K/mol,
                    The units are originally documented in phonopy.
                    See phonopy.Phonopy.run_thermal_properties()
                    (https://github.com/phonopy/phonopy/blob/develop/phonopy/api_phonopy.py#L2591)
                    -> phonopy.phonon.thermal_properties.ThermalProperties.run()
                    (https://github.com/phonopy/phonopy/blob/develop/phonopy/phonon/thermal_properties.py#L498)
                    -> phonopy.phonon.thermal_properties.ThermalPropertiesBase.run_free_energy()
                    (https://github.com/phonopy/phonopy/blob/develop/phonopy/phonon/thermal_properties.py#L217)
                    phonopy.phonon.thermal_properties.ThermalPropertiesBase.run_entropy()
                    (https://github.com/phonopy/phonopy/blob/develop/phonopy/phonon/thermal_properties.py#L233)
                    phonopy.phonon.thermal_properties.ThermalPropertiesBase.run_heat_capacity()
                    (https://github.com/phonopy/phonopy/blob/develop/phonopy/phonon/thermal_properties.py#L225)
                }
        }
        """
        result = super().calc(structure)
        structure_in: Structure = result["final_structure"]

        if self.relax_structure:
            relaxer = RelaxCalc(
                self.calculator, fmax=self.fmax, optimizer=self.optimizer, **(self.relax_calc_kwargs or {})
            )
            result |= relaxer.calc(structure_in)
            structure_in = result["final_structure"]

        # generate the primitive cell from the structure
        # let's start the calculation from the primitive cell

        sga = SpacegroupAnalyzer(structure, symprec=self.symprec)
        structure_in = sga.get_primitive_standard_structure()
<<<<<<< HEAD
    
=======

>>>>>>> 8eea5623
        cell = get_phonopy_structure(structure_in)

        # If the supercell matrix is not provided, we need to determine the
        # supercell matrix from the structure. We use the
        # CubicSupercellTransformation to determine the supercell matrix.
        # The supercell matrix is a 3x3 matrix that defines the transformation
        # from the primitive cell to the supercell. The supercell matrix is
        # used to generate the supercell for the phonon calculations.

        if self.supercell_matrix is None:
            transformation = CubicSupercellTransformation(min_length=12.0, force_diagonal=True)
            supercell = transformation.apply_transformation(structure_in)
            self.supercell_matrix = np.array(transformation.transformation_matrix.transpose().tolist())
            # transfer it to array

            # self.supercell_matrix = supercell.lattice.matrix
        else:
            transformation = None

        phonon = phonopy.Phonopy(cell, self.supercell_matrix)  # type: ignore[arg-type]

        if self.fitting_method == "FDM":
            phonon.generate_displacements(distance=self.atom_disp)

        elif self.fitting_method == "LASSO":
            if self.num_harmonic_snapshots is None:
                phonon.generate_displacements(distance=self.atom_disp)

                self.num_harmonic_snapshots = len(phonon.displacements) * 2

                phonon.generate_displacements(
                    distance=self.atom_disp, number_of_snapshots=self.num_harmonic_snapshots, random_seed=42
                )

        elif self.fitting_method == "MD":
            # pass
            # phonon.generate_displacements(distance=self.atom_disp, number_of_snapshots=self.num_snapshots)
            print("MD fitting method is not implemented yet.")

        else:
            raise ValueError(f"Unknown fitting method: {self.fitting_method}")

        disp_supercells = phonon.supercells_with_displacements

        disp_array = []

        phonon.forces = [  # type: ignore[assignment]
            _calc_forces(self.calculator, supercell)
            for supercell in disp_supercells  # type:ignore[union-attr]
            if supercell is not None
        ]

        force_equilibrium = _calc_forces(self.calculator, phonon.supercell)  # type: ignore[union-attr]
        phonon.forces = np.array(phonon.forces) - force_equilibrium  # type: ignore[assignment]

        for i, supercell in enumerate(disp_supercells):
            disp = supercell.get_positions() - phonon.supercell.get_positions()
            disp_array.append(np.array(disp))

        print(disp_array)
        print("Forces calculated for the supercells.")
        print("Producing force constants...")
        disp_array = np.array(disp_array)

        with open("disp_matrix.pkl", "wb") as file:
            pickle.dump(disp_array, file)
        with open("force_matrix.pkl", "wb") as file:
            pickle.dump(phonon.forces, file)

        supercell = phonon.get_supercell()
        write_vasp("POSCAR", cell)
        write_vasp("SPOSCAR", supercell)

        num_har = disp_array.shape[0]
        supercell_matrix = self.supercell_matrix
        symprec = 1e-3

        logger.info("start running pheasy for second order force constants in cluster")

        pheasy_cmd_1 = (
            f'pheasy --dim "{int(supercell_matrix[0][0])}" "{int(supercell_matrix[1][1])}" '
            f'"{int(supercell_matrix[2][2])}" -s -w 2 --symprec "{float(symprec)}" --nbody 2'
        )

        # Create the null space to further reduce the free parameters for
        # specific force constants and make them physically correct.
        pheasy_cmd_2 = (
            f'pheasy --dim "{int(supercell_matrix[0][0])}" "{int(supercell_matrix[1][1])}" '
            f'"{int(supercell_matrix[2][2])}" -c --symprec "{float(symprec)}" -w 2'
        )

        # Generate the Compressive Sensing matrix,i.e., displacement matrix
        # for the input of machine leaning method.i.e., LASSO,
        pheasy_cmd_3 = (
            f'pheasy --dim "{int(supercell_matrix[0][0])}" "{int(supercell_matrix[1][1])}" '
            f'"{int(supercell_matrix[2][2])}" -w 2 -d --symprec "{float(symprec)}" '
            f'--ndata "{int(num_har)}" --disp_file'
        )

        pheasy_cmd_4 = (
            f'pheasy --dim "{int(supercell_matrix[0][0])}" "{int(supercell_matrix[1][1])}" '
            f'"{int(supercell_matrix[2][2])}" -f --full_ifc -w 2 --symprec "{float(symprec)}" '
            f'--rasr BHH --ndata "{int(num_har)}"'
        )

        logger.info("Start running pheasy in cluster")

        subprocess.call(pheasy_cmd_1, shell=True)
        subprocess.call(pheasy_cmd_2, shell=True)
        subprocess.call(pheasy_cmd_3, shell=True)
        subprocess.call(pheasy_cmd_4, shell=True)

        force_constants = parse_FORCE_CONSTANTS(filename="FORCE_CONSTANTS")
        phonon.force_constants = force_constants
        phonon.symmetrize_force_constants()

        print("Force constants produced.")
        print("Running phonon calculations...")
        phonon.run_mesh()
        phonon.run_thermal_properties(t_step=self.t_step, t_max=self.t_max, t_min=self.t_min)
        if self.write_force_constants:
            write_force_constants(phonon.force_constants, filename=self.write_force_constants)
        if self.write_band_structure:
            phonon.auto_band_structure(write_yaml=True, filename=self.write_band_structure)
        if self.write_total_dos:
            phonon.auto_total_dos(write_dat=True, filename=self.write_total_dos)
        if self.write_phonon:
            phonon.save(filename=self.write_phonon)

        logger.info("Phonon calculations finished.")
        logger.info("Calculating anharmonic force constants...")

        # If the anharmonic calculation is requested, we need to
        # generate the displacements and forces for the supercells.
        # The displacements are generated with the same distance as
        # the harmonic calculation, but the number of snapshots is
        # set to 10 times the number of displacements.
        # The forces are calculated with the same calculator as the
        # harmonic calculation, but the forces are shifted by the
        # equilibrium forces of the supercell.
        # The displacements are saved in a file called disp_matrix.pkl
        # and the forces are saved in a file called force_matrix.pkl.
        # The files are used by the pheasy command to calculate the
        # anharmonic force constants.

        if self.calc_anharmonic:
            logger.info("Calculating anharmonic properties...")
            subprocess.call("rm -f disp_matrix.pkl force_matrix.pkl ", shell=True)
            
            if self.num_anharmonic_snapshots is None:
                phonon.generate_displacements(distance=self.atom_disp_anhar)
                self.num_anharmonic_snapshots = len(phonon.displacements) * 10
                phonon.generate_displacements(
                    distance=self.atom_disp_anhar, number_of_snapshots=self.num_anharmonic_snapshots, random_seed=42
                )
            else:
                phonon.generate_displacements(
                    distance=self.atom_disp_anhar, number_of_snapshots=self.num_anharmonic_snapshots, random_seed=42
                )
            disp_supercells = phonon.supercells_with_displacements
            disp_array = []
            phonon.forces = [  # type: ignore[assignment]
                _calc_forces(self.calculator, supercell)
                for supercell in disp_supercells  # type:ignore[union-attr]
                if supercell is not None
            ]
            force_equilibrium = _calc_forces(self.calculator, phonon.supercell)
            phonon.forces = np.array(phonon.forces) - force_equilibrium
            for i, supercell in enumerate(disp_supercells):
                disp = supercell.get_positions() - phonon.supercell.get_positions()
                disp_array.append(np.array(disp))
            disp_array = np.array(disp_array)
            with open("disp_matrix.pkl", "wb") as file:
                pickle.dump(disp_array, file)
            with open("force_matrix.pkl", "wb") as file:
                pickle.dump(phonon.forces, file)
            num_anh = disp_array.shape[0]
            supercell_matrix = self.supercell_matrix
            symprec = 1e-3
            pheasy_cmd_5 = (
                f"pheasy --dim {int(supercell_matrix[0][0])} "
                f"{int(supercell_matrix[1][1])} "
                f"{int(supercell_matrix[2][2])} -s -w 4 --symprec "
                f"{float(symprec)} "
                f"--nbody 2 3 3 --c3 6.3 "
                f"--c4 5.3"
            )
            logger.info("pheasy_cmd_5 = %s", pheasy_cmd_5)

            pheasy_cmd_6 = (
                f"pheasy --dim {int(supercell_matrix[0][0])} "
                f"{int(supercell_matrix[1][1])} "
                f"{int(supercell_matrix[2][2])} -c --symprec "
                f"{float(symprec)} -w 4"
            )
            logger.info("pheasy_cmd_6 = %s", pheasy_cmd_6)
            pheasy_cmd_7 = (
                f"pheasy --dim {int(supercell_matrix[0][0])} "
                f"{int(supercell_matrix[1][1])} "
                f"{int(supercell_matrix[2][2])} -w 4 -d --symprec "
                f"{float(symprec)} "
                f"--ndata {int(num_anh)} --disp_file"
            )
            logger.info("pheasy_cmd_7 = %s", pheasy_cmd_7)
            pheasy_cmd_8 = (
                f"pheasy --dim {int(supercell_matrix[0][0])} "
                f"{int(supercell_matrix[1][1])} "
                f"{int(supercell_matrix[2][2])} -f -w 4 --fix_fc2 "
                f"--symprec {float(symprec)} "
                f"--ndata {int(num_anh)} "
                f"-l LASSO --std"
            )
            logger.info("pheasy_cmd_8 = %s", pheasy_cmd_8)
            logger.info("Start running pheasy in cluster")

            subprocess.call(pheasy_cmd_5, shell=True)
            subprocess.call(pheasy_cmd_6, shell=True)
            subprocess.call(pheasy_cmd_7, shell=True)
            subprocess.call(pheasy_cmd_8, shell=True)

        return result | {"phonon": phonon, "thermal_properties": phonon.get_thermal_properties_dict()}


def _calc_forces(calculator: Calculator, supercell: PhonopyAtoms) -> ArrayLike:
    """Helper to compute forces on a structure.

    Args:
        calculator: ASE Calculator
        supercell: Supercell from phonopy.

    Return:
        forces
    """
    struct = get_pmg_structure(supercell)
    atoms = AseAtomsAdaptor.get_atoms(struct)
    atoms.calc = calculator
    return atoms.get_forces()<|MERGE_RESOLUTION|>--- conflicted
+++ resolved
@@ -240,11 +240,8 @@
 
         sga = SpacegroupAnalyzer(structure, symprec=self.symprec)
         structure_in = sga.get_primitive_standard_structure()
-<<<<<<< HEAD
-    
-=======
-
->>>>>>> 8eea5623
+        
+
         cell = get_phonopy_structure(structure_in)
 
         # If the supercell matrix is not provided, we need to determine the
