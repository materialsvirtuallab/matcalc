"""Calculator for phonon-phonon interaction and related properties using FOURPHONON and FCs from Pheasy."""

from __future__ import annotations

from typing import TYPE_CHECKING

import subprocess


import numpy as np
from pymatgen.io.phonopy import get_phonopy_structure
from pymatgen.transformations.advanced_transformations import (
    CubicSupercellTransformation,
)
import phonopy
try:
    import f90nml
except ImportError:
    f90nml = None


from ._base import PropCalc
from ._relaxation import RelaxCalc

if TYPE_CHECKING:
    from pathlib import Path
    from typing import Any

    from ase.calculators.calculator import Calculator
    from numpy.typing import ArrayLike
    from pymatgen.core import Structure


class FourphononCalc(PropCalc):
    """
    Class for calculating thermal conductivity using third-order and fourth-order FCs from Pheasy.

    This class integrates with the Phono3py library to compute thermal conductivity
    based on third-order force constants (FC3). It includes capabilities for optional
    structure relaxation, displacement generation, and force calculations on
    supercells. Results include the thermal conductivity as a function of temperature
    and other intermediate configurations used in the calculation.

    :ivar calculator: Calculator used to compute forces for the atomic structure.
    :type calculator: Calculator | str
    :ivar fc2_supercell: Transformation matrix defining the supercell for second-order
        force constants.
    :type fc2_supercell: ArrayLike
    :ivar fc3_supercell: Transformation matrix defining the supercell for third-order
        force constants.
    :type fc3_supercell: ArrayLike
    :ivar mesh_numbers: Mesh grid dimensions for phonon calculations.
    :type mesh_numbers: ArrayLike
    :ivar disp_kwargs: Keyword arguments for displacement generation.
    :type disp_kwargs: dict[str, Any] | None
    :ivar thermal_conductivity_kwargs: Keyword arguments for thermal conductivity
        calculations.
    :type thermal_conductivity_kwargs: dict | None
    :ivar relax_structure: Flag indicating if the structure needs to be relaxed before
        calculations.
    :type relax_structure: bool
    :ivar relax_calc_kwargs: Additional arguments for the relaxation calculator.
    :type relax_calc_kwargs: dict | None
    :ivar fmax: Maximum force criterion for structure relaxation.
    :type fmax: float
    :ivar optimizer: Optimizer name for structure relaxation.
    :type optimizer: str
    :ivar t_min: Minimum temperature for thermal conductivity calculations.
    :type t_min: float
    :ivar t_max: Maximum temperature for thermal conductivity calculations.
    :type t_max: float
    :ivar t_step: Step size for temperature in thermal conductivity calculations.
    :type t_step: float
    :ivar write_phonon3: Path or flag for saving the Phono3py output object.
    :type write_phonon3: bool | str | Path
    :ivar write_kappa: Flag indicating if the thermal conductivity results
        should be written to file.
    :type write_kappa: bool
    """

    def __init__(
        self,
        calculator: Calculator | str,
        *,
        min_length: float = 12,
        force_diagonal: bool = True,
        supercell_matrix: ArrayLike | None = None,
        mesh_numbers: ArrayLike = (20, 20, 20),
        disp_kwargs: dict[str, Any] | None = None,
        thermal_conductivity_kwargs: dict | None = None,
        relax_structure: bool = True,
        relax_calc_kwargs: dict | None = None,
        fmax: float = 0.1,
        optimizer: str = "FIRE",
        t_min: float = 0,
        t_max: float = 1000,
        t_step: float = 10,
        write_phonon3: bool | str | Path = False,
        write_kappa: bool = False,
    ) -> None:
        """
        Initializes the class for thermal conductivity calculation and structure relaxation
        utilizing third-order force constants (fc3). The class provides configurable
        parameters for the relaxation process, supercell settings, thermal conductivity
        calculation, and file output management.

        :param calculator: The calculator instance or string indicating the method to be
                           used for energy and force calculations.
        :param fc2_supercell: The supercell matrix for generating second-order force constants.
        :param fc3_supercell: The supercell matrix for generating third-order force constants.
        :param mesh_numbers: The grid size for reciprocal space mesh used in phonon calculations.
        :param disp_kwargs: Dictionary containing optional parameters for displacement generation
                            in force constant calculation.
        :param thermal_conductivity_kwargs: Dictionary containing optional parameters for thermal
                                            conductivity calculation.
        :param relax_structure: Boolean flag to enable or disable structure relaxation before
                                force constant calculations.
        :param relax_calc_kwargs: Dictionary containing additional configuration options for the
                                  relaxation calculation.
        :param fmax: The maximum force allowed on atoms during the structure relaxation
                     procedure. Determines the relaxation termination condition.
        :param optimizer: The optimizer algorithm to use for structure relaxation. Defaults to "FIRE."
        :param t_min: The minimum temperature (in Kelvin) for thermal conductivity calculations.
        :param t_max: The maximum temperature (in Kelvin) for thermal conductivity calculations.
        :param t_step: The temperature step size for thermal conductivity calculations.
        :param write_phonon3: Specifies the filename or a boolean flag for writing the
                              third-order force constants to a file. If True, writes to
                              "phonon3.yaml" by default.
        :param write_kappa: Boolean flag to enable or disable saving thermal conductivity
                            results to a file.
        """
        self.calculator = calculator  # type: ignore[assignment]
        self.min_length = min_length
        self.force_diagonal = force_diagonal
        self.supercell_matrix = supercell_matrix

        self.mesh_numbers = mesh_numbers
        self.disp_kwargs = disp_kwargs if disp_kwargs is not None else {}
        self.thermal_conductivity_kwargs = (
            thermal_conductivity_kwargs if thermal_conductivity_kwargs is not None else {}
        )
        self.relax_structure = relax_structure
        self.relax_calc_kwargs = relax_calc_kwargs if relax_calc_kwargs is not None else {}
        self.fmax = fmax
        self.optimizer = optimizer
        self.t_min = t_min
        self.t_max = t_max
        self.t_step = t_step
        self.write_phonon3 = write_phonon3
        self.write_kappa = write_kappa

        # Set default paths for saving output files.
        for key, val, default_path in (("write_phonon3", self.write_phonon3, "phonon3.yaml"),):
            setattr(self, key, str({True: default_path, False: ""}.get(val, val)))  # type: ignore[arg-type]

    def calc(self, structure: Structure | dict[str, Any]) -> dict:
        """
        Performs thermal conductivity calculations using the Phono3py library.

        This method processes a given atomic structure and calculates its thermal
        conductivity through third-order force constants (FC3) computations. The
        process involves optional relaxation of the input structure, generation of
        displacements, and force calculations corresponding to the supercell
        structures. The results include computed thermal conductivity over specified
        temperatures, along with intermediate Phono3py configurations.

        :param structure: The atomic structure to compute thermal conductivity for. This can
            be provided as either a `Structure` object or a dictionary describing
            the structure as per specifications of the input format.
        :return: A dictionary containing the following keys:
            - "phonon3": The configured and processed Phono3py object containing data
              regarding the phonon interactions and force constants.
            - "temperatures": A numpy array of temperatures over which thermal
              conductivity has been computed.
            - "thermal_conductivity": The averaged thermal conductivity values computed
              at the specified temperatures. Returns NaN if the values cannot be
              computed.
        """
        result = super().calc(structure)
        structure_in: Structure = result["final_structure"]

        if self.relax_structure:
            relaxer = RelaxCalc(
                self.calculator,
                fmax=self.fmax,
                optimizer=self.optimizer,
                **(self.relax_calc_kwargs or {}),
            )
            result |= relaxer.calc(structure_in)
            structure_in = result["final_structure"]

        cell = get_phonopy_structure(structure_in)

        if self.supercell_matrix is None:
            transformation = CubicSupercellTransformation(
                min_length=self.min_length, force_diagonal=self.force_diagonal
            )
            supercell = transformation.apply_transformation(structure_in)
            self.supercell_matrix = np.array(transformation.transformation_matrix.transpose().tolist())
            # transfer it to array

            # self.supercell_matrix = supercell.lattice.matrix
        else:
            transformation = None

<<<<<<< HEAD
        phonon = phonopy.Phonopy(cell, self.supercell_matrix)  # type: ignore[arg-type]
        supercell = phonon.get_supercell()

        # begin to write a control file for shengbte software

        allocations = {
            'nelements': 4,
            'natoms': 20,
            'ngrid': [5, 10, 5],
            'norientations': 0
            }

        # Namelist: &crystal
        crystal = {
            'lfactor': 0.1,
            'lattvec': [
                [8.7276802063, 0.0000000000, 0.0000000000],
                [0.0000000000, 4.0527501106, 0.0000000000],
                [0.0000000000, 0.0000000000, 12.9853725433]
                ],
                'elements': ["Bi", "Se", "Cu", "Cl"],
                'types': [1,1,1,1,2,2,2,2,3,3,3,3,4,4,4,4,4,4,4,4],
                'positions': [
                    [0.268440098, 0.250000000, 0.956108034],
                    [0.731559873, 0.750000000, 0.043891955],
                    [0.231559902, 0.750000000, 0.456108034],
                    [0.768440127, 0.250000000, 0.543891966],
                    [0.239286929, 0.750000000, 0.808299184],
                    [0.760713100, 0.250000000, 0.191700861],
                    [0.260713071, 0.250000000, 0.308299154],
                    [0.739286900, 0.750000000, 0.691700876],
                    [0.462546855, 0.750000000, 0.705428481],
                    [0.537453115, 0.250000000, 0.294571549],
                    [0.037453145, 0.250000000, 0.205428436],
                    [0.962546885, 0.750000000, 0.794571579],
                    [0.435688823, 0.250000000, 0.597031415],
                    [0.564311147, 0.750000000, 0.402968556],
                    [0.064311177, 0.750000000, 0.097031437],
                    [0.935688853, 0.250000000, 0.902968585],
                    [0.561768413, 0.250000000, 0.898596883],
                    [0.438231587, 0.750000000, 0.101403147],
                    [0.938231587, 0.750000000, 0.398596853],
                    [0.061768413, 0.250000000, 0.601403117],
                    ],
                    'scell': [2, 4, 1]
                    }

        # Namelist: &parameters
        parameters = {
            'T': 300,
            'scalebroad': 0.1
            }

        # Namelist: &flags

        flags = {
            'four_phonon': True,
            'nonanalytic': True,
            'convergence': True,
            'nanowires': False
            }

        # Combine all namelists
        namelists = {
            'allocations': allocations,
            'crystal': crystal,
            'parameters': parameters,
            'flags': flags
            }

        # Write to CONTROL file
        f90nml.write(namelists, 'CONTROL', force=True)

        print("CONTROL file successfully written.")




=======
>>>>>>> 2b29dd3f
        return {
            "phonon3": None,
            "temperatures": None,
            "thermal_conductivity": np.squeeze(np.full((1, 1), np.nan)),
        }<|MERGE_RESOLUTION|>--- conflicted
+++ resolved
@@ -203,7 +203,6 @@
         else:
             transformation = None
 
-<<<<<<< HEAD
         phonon = phonopy.Phonopy(cell, self.supercell_matrix)  # type: ignore[arg-type]
         supercell = phonon.get_supercell()
 
@@ -282,8 +281,6 @@
 
 
 
-=======
->>>>>>> 2b29dd3f
         return {
             "phonon3": None,
             "temperatures": None,
