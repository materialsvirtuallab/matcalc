"""Calculator for phonon-phonon interaction and related properties using FOURPHONON and FCs from Pheasy."""

from __future__ import annotations

import logging
import subprocess
from typing import TYPE_CHECKING

import numpy as np
import phonopy
from phonopy.interface.vasp import read_vasp, write_vasp
from pymatgen.io.phonopy import get_phonopy_structure
from pymatgen.transformations.advanced_transformations import (
    CubicSupercellTransformation,
)

try:
    import f90nml
except ImportError:
    f90nml = None


from ._base import PropCalc
from ._relaxation import RelaxCalc

if TYPE_CHECKING:
    from pathlib import Path
    from typing import Any

    from ase.calculators.calculator import Calculator
    from numpy.typing import ArrayLike
    from pymatgen.core import Structure


class FourPhononCalc(PropCalc):
    """
    Class for calculating thermal conductivity using third-order and fourth-order FCs from Pheasy.

    This class integrates with the Phono3py library to compute thermal conductivity
    based on third-order force constants (FC3). It includes capabilities for optional
    structure relaxation, displacement generation, and force calculations on
    supercells. Results include the thermal conductivity as a function of temperature
    and other intermediate configurations used in the calculation.

    :ivar calculator: Calculator used to compute forces for the atomic structure.
    :type calculator: Calculator | str

    :ivar mesh_numbers: Mesh grid dimensions for phonon calculations.
    :type mesh_numbers: ArrayLike
    :ivar disp_kwargs: Keyword arguments for displacement generation.
    :type disp_kwargs: dict[str, Any] | None
    :ivar thermal_conductivity_kwargs: Keyword arguments for thermal conductivity
        calculations.
    :type thermal_conductivity_kwargs: dict | None
    :ivar relax_structure: Flag indicating if the structure needs to be relaxed before
        calculations.
    :type relax_structure: bool
    :ivar relax_calc_kwargs: Additional arguments for the relaxation calculator.
    :type relax_calc_kwargs: dict | None
    :ivar fmax: Maximum force criterion for structure relaxation.
    :type fmax: float
    :ivar optimizer: Optimizer name for structure relaxation.
    :type optimizer: str
    :ivar t_min: Minimum temperature for thermal conductivity calculations.
    :type t_min: float
    :ivar t_max: Maximum temperature for thermal conductivity calculations.
    :type t_max: float
    :ivar t_step: Step size for temperature in thermal conductivity calculations.
    :type t_step: float
    :ivar write_phonon3: Path or flag for saving the Phono3py output object.
    :type write_phonon3: bool | str | Path
    :ivar write_kappa: Flag indicating if the thermal conductivity results
        should be written to file.
    :type write_kappa: bool
    """

    def __init__(
        self,
        calculator: Calculator | str,
        *,
        min_length: float = 12,
        force_diagonal: bool = True,
        supercell_matrix: ArrayLike | None = None,
        mesh_numbers: ArrayLike = (10, 10, 10),
        disp_kwargs: dict[str, Any] | None = None,
        thermal_conductivity_kwargs: dict | None = None,
        relax_structure: bool = True,
        relax_calc_kwargs: dict | None = None,
        fmax: float = 0.1,
        optimizer: str = "FIRE",
        t_min: float = 0,
        t_max: float = 1000,
        t_step: float = 100,
        t_single: float =300,
        write_phonon3: bool | str | Path = False,
        write_kappa: bool = False,
        calc_4ph: bool = True,
        many_T: bool = False,
        scalebroad: float = 0.1,
    ) -> None:
        """
        Initializes the class for thermal conductivity calculation and structure relaxation
        utilizing third-order force constants (fc3). The class provides configurable
        parameters for the relaxation process, supercell settings, thermal conductivity
        calculation, and file output management.

        :param calculator: The calculator instance or string indicating the method to be
                           used for energy and force calculations.
        :param fc2_supercell: The supercell matrix for generating second-order force constants.
        :param fc3_supercell: The supercell matrix for generating third-order force constants.
        :param mesh_numbers: The grid size for reciprocal space mesh used in phonon calculations.
        :param disp_kwargs: Dictionary containing optional parameters for displacement generation
                            in force constant calculation.
        :param thermal_conductivity_kwargs: Dictionary containing optional parameters for thermal
                                            conductivity calculation.
        :param relax_structure: Boolean flag to enable or disable structure relaxation before
                                force constant calculations.
        :param relax_calc_kwargs: Dictionary containing additional configuration options for the
                                  relaxation calculation.
        :param fmax: The maximum force allowed on atoms during the structure relaxation
                     procedure. Determines the relaxation termination condition.
        :param optimizer: The optimizer algorithm to use for structure relaxation. Defaults to "FIRE."
        :param t_min: The minimum temperature (in Kelvin) for thermal conductivity calculations.
        :param t_max: The maximum temperature (in Kelvin) for thermal conductivity calculations.
        :param t_step: The temperature step size for thermal conductivity calculations.
        :param write_phonon3: Specifies the filename or a boolean flag for writing the
                              third-order force constants to a file. If True, writes to
                              "phonon3.yaml" by default.
        :param write_kappa: Boolean flag to enable or disable saving thermal conductivity
                            results to a file.
        """
        self.calculator = calculator  # type: ignore[assignment]
        self.min_length = min_length
        self.force_diagonal = force_diagonal
        self.supercell_matrix = supercell_matrix

        self.mesh_numbers = mesh_numbers
        self.disp_kwargs = disp_kwargs if disp_kwargs is not None else {}
        self.thermal_conductivity_kwargs = (
            thermal_conductivity_kwargs if thermal_conductivity_kwargs is not None else {}
        )
        self.relax_structure = relax_structure
        self.relax_calc_kwargs = relax_calc_kwargs if relax_calc_kwargs is not None else {}
        self.fmax = fmax
        self.optimizer = optimizer
        self.t_min = t_min
        self.t_max = t_max
        self.t_step = t_step
        self.write_phonon3 = write_phonon3
        self.write_kappa = write_kappa
        self.calc_4ph = calc_4ph
        self.many_T = many_T
        self.t_single = t_single
        self.scalebroad = scalebroad

        # Set default paths for saving output files.
        for key, val, default_path in (("write_phonon3", self.write_phonon3, "phonon3.yaml"),):
            setattr(self, key, str({True: default_path, False: ""}.get(val, val)))  # type: ignore[arg-type]

    def calc(self, structure: Structure | dict[str, Any]) -> dict:
        """
        Performs thermal conductivity calculations using the Phono3py library.

        This method processes a given atomic structure and calculates its thermal
        conductivity through third-order force constants (FC3) computations. The
        process involves optional relaxation of the input structure, generation of
        displacements, and force calculations corresponding to the supercell
        structures. The results include computed thermal conductivity over specified
        temperatures, along with intermediate Phono3py configurations.

        :param structure: The atomic structure to compute thermal conductivity for. This can
            be provided as either a `Structure` object or a dictionary describing
            the structure as per specifications of the input format.
        :return: A dictionary containing the following keys:
            - "phonon3": The configured and processed Phono3py object containing data
              regarding the phonon interactions and force constants.
            - "temperatures": A numpy array of temperatures over which thermal
              conductivity has been computed.
            - "thermal_conductivity": The averaged thermal conductivity values computed
              at the specified temperatures. Returns NaN if the values cannot be
              computed.
        """
        result = super().calc(structure)
        structure_in: Structure = result["final_structure"]

        if self.relax_structure:
            relaxer = RelaxCalc(
                self.calculator,
                fmax=self.fmax,
                optimizer=self.optimizer,
                **(self.relax_calc_kwargs or {}),
            )
            result |= relaxer.calc(structure_in)
            structure_in = result["final_structure"]

        cell = get_phonopy_structure(structure_in)

        if self.supercell_matrix is None:
            transformation = CubicSupercellTransformation(
                min_length=self.min_length, force_diagonal=self.force_diagonal
            )
            supercell = transformation.apply_transformation(structure_in)
            self.supercell_matrix = np.array(transformation.transformation_matrix.transpose().tolist())
            # transfer it to array

            # self.supercell_matrix = supercell.lattice.matrix
        else:
            transformation = None

        phonon = phonopy.Phonopy(cell, self.supercell_matrix)  # type: ignore[arg-type]

        write_vasp("POSCAR", cell)
        primitive_cell = read_vasp("POSCAR")
        types = primitive_cell.get_atomic_numbers()
        symbols = primitive_cell.get_chemical_symbols()
        lattvec = primitive_cell.get_cell().T.tolist()  # Fortran format (column-wise)
        positions = primitive_cell.get_scaled_positions().tolist()  # Fortran format (column-wise)

        scell = [self.supercell_matrix[0][0],
                self.supercell_matrix[1][1], 
                self.supercell_matrix[2][2]]
        unique_elements = list(dict.fromkeys(symbols))
        ngrid = [self.mesh_numbers[0], 
                 self.mesh_numbers[1], 
                 self.mesh_numbers[2]]

        # begin to write a control file for shengbte software
        # Namelist: &allocations

        allocations = {"nelements": len(unique_elements), "natoms": len(positions), "ngrid": ngrid, "norientations": 0}

        # Namelist: &crystal

        crystal = {
            "lfactor": 0.1,
            "lattvec": lattvec,
            "elements": unique_elements,
            "types": [unique_elements.index(el) + 1 for el in symbols],
            "positions": np.array(positions).tolist(),
            "scell": scell,
        }

        # Namelist: &parameters
<<<<<<< HEAD
        if self.many_T:
            parameters = {
                'T_min': self.t_min,
                'T_max': self.t_max,
                'T_step': self.t_step,
                'scalebroad': self.scalebroad
                }
            
        else:
            parameters = {
                'T': self.t_single,
                'scalebroad': self.scalebroad
                }

        # Namelist: &flags
        if self.calc_4ph:
            flags = {
                'four_phonon': True,
                'nonanalytic': False,
                'convergence': True,
                'nanowires': False
                }
        else:
            flags = {
                'nonanalytic': False,
                'convergence': True,
                'nanowires': False
                }
=======
        parameters = {"T": 300, "scalebroad": 0.1}

        # Namelist: &flags

        flags = {"four_phonon": True, "nonanalytic": True, "convergence": True, "nanowires": False}
>>>>>>> 62390a84

        # Combine all namelists
        namelists = {"allocations": allocations, "crystal": crystal, "parameters": parameters, "flags": flags}

        # Write to CONTROL file
<<<<<<< HEAD
        f90nml.write(namelists, 'CONTROL', force=True)

        logging.info("CONTROL file successfully written.")

        # Run shengbte/fourphonon

        logging.info("Running shengbte/fourphonon for thermal conductivity...")
=======
        f90nml.write(namelists, "CONTROL", force=True)

        logging.info("CONTROL file successfully written.")

        # Run shengbte
>>>>>>> 62390a84
        try:
            subprocess.run(["shengbte"], check=True)
            logging.info("shengbte executed successfully.")
        except subprocess.CalledProcessError as e:
<<<<<<< HEAD
            logging.error(f"Error executing shengbte: {e}")
            raise RuntimeError("Failed to execute shengbte. " \
            "Please check the input files and parameters.") from e
        except FileNotFoundError:
            logging.error("shengbte executable not found.")
            raise RuntimeError("shengbte executable not found. " \
            "Please ensure it is installed and in your PATH.")
=======
            logging.exception(f"Error executing shengbte: {e}")
            raise RuntimeError("Failed to execute shengbte. Please check the input files and parameters.") from e
        except FileNotFoundError:
            logging.exception("shengbte executable not found.")
            raise RuntimeError("shengbte executable not found. Please ensure it is installed and in your PATH.")
>>>>>>> 62390a84

        return {
            "phonon3": None,
            "temperatures": None,
            "thermal_conductivity": np.squeeze(np.full((1, 1), np.nan)),
        }<|MERGE_RESOLUTION|>--- conflicted
+++ resolved
@@ -241,7 +241,6 @@
         }
 
         # Namelist: &parameters
-<<<<<<< HEAD
         if self.many_T:
             parameters = {
                 'T_min': self.t_min,
@@ -270,19 +269,11 @@
                 'convergence': True,
                 'nanowires': False
                 }
-=======
-        parameters = {"T": 300, "scalebroad": 0.1}
-
-        # Namelist: &flags
-
-        flags = {"four_phonon": True, "nonanalytic": True, "convergence": True, "nanowires": False}
->>>>>>> 62390a84
 
         # Combine all namelists
         namelists = {"allocations": allocations, "crystal": crystal, "parameters": parameters, "flags": flags}
 
         # Write to CONTROL file
-<<<<<<< HEAD
         f90nml.write(namelists, 'CONTROL', force=True)
 
         logging.info("CONTROL file successfully written.")
@@ -290,18 +281,10 @@
         # Run shengbte/fourphonon
 
         logging.info("Running shengbte/fourphonon for thermal conductivity...")
-=======
-        f90nml.write(namelists, "CONTROL", force=True)
-
-        logging.info("CONTROL file successfully written.")
-
-        # Run shengbte
->>>>>>> 62390a84
         try:
             subprocess.run(["shengbte"], check=True)
             logging.info("shengbte executed successfully.")
         except subprocess.CalledProcessError as e:
-<<<<<<< HEAD
             logging.error(f"Error executing shengbte: {e}")
             raise RuntimeError("Failed to execute shengbte. " \
             "Please check the input files and parameters.") from e
@@ -309,13 +292,6 @@
             logging.error("shengbte executable not found.")
             raise RuntimeError("shengbte executable not found. " \
             "Please ensure it is installed and in your PATH.")
-=======
-            logging.exception(f"Error executing shengbte: {e}")
-            raise RuntimeError("Failed to execute shengbte. Please check the input files and parameters.") from e
-        except FileNotFoundError:
-            logging.exception("shengbte executable not found.")
-            raise RuntimeError("shengbte executable not found. Please ensure it is installed and in your PATH.")
->>>>>>> 62390a84
 
         return {
             "phonon3": None,
