"""Calculator for phonon properties using alamode."""

from __future__ import annotations

import logging
import subprocess
from typing import TYPE_CHECKING

import numpy as np
import phonopy
from phonopy.interface.vasp import write_vasp
from pymatgen.io.ase import AseAtomsAdaptor
from pymatgen.io.phonopy import get_phonopy_structure, get_pmg_structure

import sys
from lxml import etree
from ase.units import Rydberg, Bohr

from phonopy.file_IO import parse_FORCE_SETS, parse_BORN, read_force_constants_hdf5, write_FORCE_CONSTANTS, write_force_constants_to_hdf5, parse_FORCE_CONSTANTS
from phonopy.harmonic.force_constants import distribute_force_constants, distribute_force_constants_by_translations, \
    compact_fc_to_full_fc
from phonopy import Phonopy

# import pymatgen libraries to determine supercell
from pymatgen.transformations.advanced_transformations import (
    CubicSupercellTransformation,
)

from ._base import PropCalc
from ._relaxation import RelaxCalc

if TYPE_CHECKING:
    from pathlib import Path
    from typing import Any

    from ase.calculators.calculator import Calculator
    from numpy.typing import ArrayLike
    from phonopy.structure.atoms import PhonopyAtoms
    from pymatgen.core import Structure

logger = logging.getLogger(__name__)


class AlamodeCalc(PropCalc):
    """
    A class for phonon, higher-order force constants and thermal property calculations using pheasy.

    The `PhononCalc` class extends the `PropCalc` class to provide
    functionalities for calculating phonon properties and thermal properties
    of a given structure using the phonopy library. It includes options for
    structural relaxation before phonon property and higher-order force constants
    determination, as well as methods to export calculated properties to
    various output files for further analysis or visualization.

    :ivar calculator: A calculator object or a string specifying the
        computational backend to be used.
    :type calculator: Calculator | str
    :ivar atom_disp: Magnitude of atomic displacements for phonon
        calculations.
    :type atom_disp: float
    :ivar supercell_matrix: Array defining the transformation matrix to
        construct supercells for phonon calculations.
    :type supercell_matrix: ArrayLike
    :ivar t_step: Temperature step for thermal property calculations in
        Kelvin.
    :type t_step: float
    :ivar t_max: Maximum temperature for thermal property calculations in
        Kelvin.
    :type t_max: float
    :ivar t_min: Minimum temperature for thermal property calculations in
        Kelvin.
    :type t_min: float
    :ivar fmax: Maximum force convergence criterion for structural relaxation.
    :type fmax: float
    :ivar optimizer: String specifying the optimizer type to be used for
        structural relaxation.
    :type optimizer: str
    :ivar relax_structure: Boolean flag to determine whether to relax the
        structure before phonon calculation.
    :type relax_structure: bool
    :ivar relax_calc_kwargs: Optional dictionary containing additional
        arguments for the structural relaxation calculation.
    :type relax_calc_kwargs: dict | None
    :ivar write_force_constants: Path, boolean, or string specifying whether
        to write the calculated force constants to an output file, and the
        path or name of the file if applicable.
    :type write_force_constants: bool | str | Path
    :ivar write_band_structure: Path, boolean, or string specifying whether
        to write the calculated phonon band structure to an output file,
        and the path or name of the file if applicable.
    :type write_band_structure: bool | str | Path
    :ivar write_total_dos: Path, boolean, or string specifying whether to
        write the calculated total density of states (DOS) to an output
        file, and the path or name of the file if applicable.
    :type write_total_dos: bool | str | Path
    :ivar write_phonon: Path, boolean, or string specifying whether to write
        the calculated phonon properties (e.g., phonon.yaml) to an output
        file, and the path or name of the file if applicable.
    :type write_phonon: bool | str | Path
    :ivar fitting_method: Method for fitting force constants. Options are
        "FDM", "LASSO", or "MD".
    :type fitting_method: str
    :ivar num_harmonic_snapshots: Number of snapshots for harmonic fitting.
        If None, it is set to double the number of displacements.
    :type num_harmonic_snapshots: Optional[int]
    :ivar num_anharmonic_snapshots: Number of snapshots for anharmonic
        fitting. If None, it is set to ten times the number of displacements.
    :type num_anharmonic_snapshots: Optional[int]
    :ivar calc_anharmonic: Boolean flag to determine whether to perform
        anharmonic calculations.
    :type calc_anharmonic: bool
    :ivar symprec: Symmetry precision for structure symmetry analysis.
    :type symprec: float
    :ivar min_length: Minimum length for the supercell.
    :type min_length: float
    :ivar force_diagonal: Boolean flag to determine whether to force the
        diagonalization of the supercell.
    :type force_diagonal: bool
    :ivar cutoff_distance_cubic: Cutoff distance for cubic force constants.
    :type cutoff_distance_cubic: float
    :ivar cutoff_distance_quartic: Cutoff distance for quartic force
        constants.
    :type cutoff_distance_quartic: float
    :ivar cutoff_distance_quintic: Cutoff distance for quintic force
        constants.
    :type cutoff_distance_quintic: float
    :ivar cutoff_distance_sextic: Cutoff distance for sextic force
        constants.
    :type cutoff_distance_sextic: float
    :ivar no_lasso_fitting_anhar: Boolean flag to determine whether to
        disable LASSO fitting for anharmonic calculations.
    :type no_lasso_fitting_anhar: bool
    """

    def __init__(
        self,
        calculator: Calculator | str,
        *,
        atom_disp: float = 0.015,
        atom_disp_anhar: float = 0.1,
        supercell_matrix: ArrayLike | None = None,
        t_step: float = 10,
        t_max: float = 1000,
        t_min: float = 0,
        fmax: float = 0.1,
        optimizer: str = "FIRE",
        relax_structure: bool = True,
        relax_calc_kwargs: dict | None = None,
        write_force_constants: bool | str | Path = False,
        write_band_structure: bool | str | Path = False,
        write_total_dos: bool | str | Path = False,
        write_phonon: bool | str | Path = True,
        fitting_method: str = "LASSO",
        num_harmonic_snapshots: int | None = None,
        num_anharmonic_snapshots: int | None = None,
        calc_anharmonic: bool = False,
        symprec: float = 1e-5,
        min_length: float = 12.0,
        force_diagonal: bool = True,
        cutoff_distance_cubic: float = 6.3,
        cutoff_distance_quartic: float = 5.3,
        cutoff_distance_quintic: float = 3.3,
        cutoff_distance_sextic: float = 3.3,
        no_lasso_fitting_anhar: bool = False,
    ) -> None:
        """
        Initializes the class with configuration for the phonon calculations. The initialization parameters control
        the behavior of structural relaxation, thermal properties, force calculations, and output file generation.
        The class allows for customization of key parameters to facilitate the study of material behaviors.

        :param calculator: The calculator object or string name specifying the calculation backend to use.
        :param atom_disp: Atom displacement to be used for finite difference calculation of force constants.
        :param atom_disp_anhar: Atom displacement to be used for anharmonic calculation of force constants.
        :param supercell_matrix: Transformation matrix to define the supercell for the calculation.
        :param t_step: Temperature step for thermal property calculations.
        :param t_max: Maximum temperature for thermal property calculations.
        :param t_min: Minimum temperature for thermal property calculations.
        :param fmax: Maximum force during structure relaxation, used as a convergence criterion.
        :param optimizer: Name of the optimization algorithm for structural relaxation.
        :param relax_structure: Flag to indicate whether structure relaxation should be performed before calculations.
        :param relax_calc_kwargs: Additional keyword arguments for relaxation phase calculations.
        :param write_force_constants: File path or boolean flag to write force constants.
            Defaults to "force_constants".
        :param write_band_structure: File path or boolean flag to write band structure data.
            Defaults to "band_structure.yaml".
        :param write_total_dos: File path or boolean flag to write total density of states (DOS) data.
            Defaults to "total_dos.dat".
        :param write_phonon: File path or boolean flag to write phonon data. Defaults to "phonon.yaml".
        :param fitting_method: Method for fitting force constants. Options are "FDM", "LASSO", or "MD".
        :param num_harmonic_snapshots: Number of snapshots for harmonic fitting. If None, it is set to double the
            number of displacements.
        :param num_anharmonic_snapshots: Number of snapshots for anharmonic fitting. If None, it is set to ten times
            the number of displacements.
        :param calc_anharmonic: Flag to indicate whether anharmonic calculations should be performed.
        :param symprec: Symmetry precision for structure symmetry analysis.
        :param min_length: Minimum length for the supercell.
        :param force_diagonal: Flag to indicate whether to force the diagonalization of the supercell.
        :param cutoff_distance_cubic: Cutoff distance for cubic force constants.
        :param cutoff_distance_quartic: Cutoff distance for quartic force constants.
        :param cutoff_distance_quintic: Cutoff distance for quintic force constants.
        :param cutoff_distance_sextic: Cutoff distance for sextic force constants.
        """
        self.calculator = calculator  # type: ignore[assignment]
        self.atom_disp = atom_disp
        self.atom_disp_anhar = atom_disp_anhar
        self.supercell_matrix = supercell_matrix
        self.t_step = t_step
        self.t_max = t_max
        self.t_min = t_min
        self.fmax = fmax
        self.optimizer = optimizer
        self.relax_structure = relax_structure
        self.relax_calc_kwargs = relax_calc_kwargs
        self.write_force_constants = write_force_constants
        self.write_band_structure = write_band_structure
        self.write_total_dos = write_total_dos
        self.write_phonon = write_phonon

        # some new parameters for pheasy
        self.fitting_method = fitting_method
        self.num_harmonic_snapshots = num_harmonic_snapshots
        self.num_anharmonic_snapshots = num_anharmonic_snapshots
        self.calc_anharmonic = calc_anharmonic
        self.symprec = symprec
        self.min_length = min_length
        self.force_diagonal = force_diagonal
        self.cutoff_distance_cubic = cutoff_distance_cubic
        self.cutoff_distance_quartic = cutoff_distance_quartic
        self.cutoff_distance_quintic = cutoff_distance_quintic
        self.cutoff_distance_sextic = cutoff_distance_sextic
        self.no_lasso_fitting_anhar = no_lasso_fitting_anhar

        # Set default paths for output files.
        for key, val, default_path in (
            ("write_force_constants", self.write_force_constants, "force_constants"),
            ("write_band_structure", self.write_band_structure, "band_structure.yaml"),
            ("write_total_dos", self.write_total_dos, "total_dos.dat"),
            ("write_phonon", self.write_phonon, "phonon.yaml"),
        ):
            setattr(self, key, str({True: default_path, False: ""}.get(val, val)))  # type: ignore[arg-type]

    def calc(self, structure: Structure | dict[str, Any]) -> dict:
        """Calculates thermal properties of Pymatgen structure with phonopy.

        Args:
            structure: Pymatgen structure.

        Returns:
        {
            phonon: Phonopy object with force constants produced
            thermal_properties:
                {
                    temperatures: list of temperatures in Kelvin,
                    free_energy: list of Helmholtz free energies at corresponding temperatures in kJ/mol,
                    entropy: list of entropies at corresponding temperatures in J/K/mol,
                    heat_capacity: list of heat capacities at constant volume at corresponding temperatures in J/K/mol,
                    The units are originally documented in phonopy.
                    See phonopy.Phonopy.run_thermal_properties()
                    (https://github.com/phonopy/phonopy/blob/develop/phonopy/api_phonopy.py#L2591)
                    -> phonopy.phonon.thermal_properties.ThermalProperties.run()
                    (https://github.com/phonopy/phonopy/blob/develop/phonopy/phonon/thermal_properties.py#L498)
                    -> phonopy.phonon.thermal_properties.ThermalPropertiesBase.run_free_energy()
                    (https://github.com/phonopy/phonopy/blob/develop/phonopy/phonon/thermal_properties.py#L217)
                    phonopy.phonon.thermal_properties.ThermalPropertiesBase.run_entropy()
                    (https://github.com/phonopy/phonopy/blob/develop/phonopy/phonon/thermal_properties.py#L233)
                    phonopy.phonon.thermal_properties.ThermalPropertiesBase.run_heat_capacity()
                    (https://github.com/phonopy/phonopy/blob/develop/phonopy/phonon/thermal_properties.py#L225)
                }
        }
        """
        result = super().calc(structure)
        structure_in: Structure = result["final_structure"]

        if self.relax_structure:
            relaxer = RelaxCalc(
                self.calculator, fmax=self.fmax, optimizer=self.optimizer, **(self.relax_calc_kwargs or {})
            )
            result |= relaxer.calc(structure_in)
            structure_in = result["final_structure"]

        # generate the primitive cell from the structure
        # let's start the calculation from the primitive cell

        """I donot know why the following code does not work.
        if i apply it and will give a huge error in force calculation"""

        # sga = SpacegroupAnalyzer(structure, symprec=self.symprec)
        # structure_in = sga.get_primitive_standard_structure()

        cell = get_phonopy_structure(structure_in)

        # If the supercell matrix is not provided, we need to determine the
        # supercell matrix from the structure. We use the
        # CubicSupercellTransformation to determine the supercell matrix.
        # The supercell matrix is a 3x3 matrix that defines the transformation
        # from the primitive cell to the supercell. The supercell matrix is
        # used to generate the supercell for the phonon calculations.

        if self.supercell_matrix is None:
            transformation = CubicSupercellTransformation(
                min_length=self.min_length, force_diagonal=self.force_diagonal
            )
            supercell = transformation.apply_transformation(structure_in)
            self.supercell_matrix = np.array(transformation.transformation_matrix.transpose().tolist())
            # transfer it to array

            # self.supercell_matrix = supercell.lattice.matrix
        else:
            transformation = None

        phonon = phonopy.Phonopy(cell, self.supercell_matrix)  # type: ignore[arg-type]

        if self.fitting_method == "FDM":
            phonon.generate_displacements(distance=self.atom_disp)

        elif self.fitting_method == "LASSO":
            if self.num_harmonic_snapshots is None:
                phonon.generate_displacements(distance=self.atom_disp)

                self.num_harmonic_snapshots = len(phonon.displacements) * 2

                phonon.generate_displacements(
                    distance=self.atom_disp, number_of_snapshots=self.num_harmonic_snapshots, random_seed=42
                )

        elif self.fitting_method == "MD":
            # pass
            # phonon.generate_displacements(distance=self.atom_disp, number_of_snapshots=self.num_snapshots)

            logger.info("MD fitting method is not implemented yet.")

        else:
            raise ValueError(f"Unknown fitting method: {self.fitting_method}")

        disp_supercells = phonon.supercells_with_displacements

        disp_array = []

        phonon.forces = [  # type: ignore[assignment]
            _calc_forces(self.calculator, supercell)
            for supercell in disp_supercells  # type:ignore[union-attr]
            if supercell is not None
        ]

        force_equilibrium = _calc_forces(self.calculator, phonon.supercell)  # type: ignore[union-attr]
        phonon.forces = np.array(phonon.forces) - force_equilibrium  # type: ignore[assignment]

        for i, supercell in enumerate(disp_supercells):
            disp = supercell.get_positions() - phonon.supercell.get_positions()
            disp_array.append(np.array(disp))

        logger.info("...Forces calculated for the supercells...")
        logger.info("..Producing force constants...")

        disp_array = np.array(disp_array)

        logger.info("Saving disp_array and phonon.forces in files...")

        # Modify the script to include comment headers for each supercell block

        bohr_per_angstrom = 1.8897259886
        ryd_per_ev_angstrom = 0.036749309

        # Output file path
        output_file = "DFSET_harmonic"

        with open(output_file, "w") as f:
            for i, (disp, force) in enumerate(zip(disp_array, phonon.forces, strict=False)):
                f.write(f"# supercell {i + 1}\n")
                for d, fr in zip(disp, force, strict=False):
                    d_bohr = d * bohr_per_angstrom
                    fr_ryd_bohr = fr * ryd_per_ev_angstrom
                    line = " ".join(f"{val:.8f}" for val in np.concatenate((d_bohr, fr_ryd_bohr)))
                    f.write(line + "\n")

        supercell = phonon.get_supercell()

        logger.info("Writing POSCAR and SPOSCAR files for Pheasy to read...")
        write_vasp("POSCAR", cell)
        write_vasp("SPOSCAR", supercell)

        num_har = disp_array.shape[0]
        supercell_matrix = self.supercell_matrix

        logger.info("start running pheasy for second order force constants in cluster")
        logger.info("if you use this function, please cite the following pheasy paper:")
        logger.info(
            "Lin, Changpeng, Samuel Poncé, and Nicola Marzari. General "
            "invariance and equilibrium conditions for lattice dynamics in 1D, 2D, and "
            "3D materials. npj Computational Materials 8.1 (2022): 236."
        )

        # alamode setting

        # Define the path to your SPOSCAR file
        sposcar_path = "SPOSCAR"

        # Read SPOSCAR content
        with open(sposcar_path) as f:
            lines = f.readlines()

        scaling_factor = float(lines[1].strip())
        lattice_vectors = [list(map(float, lines[i].split())) for i in range(2, 5)]
        elements = lines[5].split()
        num_atoms = list(map(int, lines[6].split()))
        total_atoms = sum(num_atoms)

        # Read atomic positions
        position_lines = lines[8 : 8 + total_atoms]
        positions = []
        for element_idx, count in enumerate(num_atoms):
            for _ in range(count):
                line = position_lines.pop(0)
                coords = list(map(float, line.split()[:3]))
                positions.append([element_idx + 1] + coords)

        # Define namelists (manually write all to control formatting)
        with open("alamode.in", "w") as f:
            # &GENERAL
            f.write("&general\n")
            f.write("  PREFIX = EuZnAs_harmonic\n")
            f.write("  MODE = optimize\n")
            f.write(f"  NAT = {total_atoms}\n")
            f.write(f"  NKD = {len(elements)}\n")
            f.write("  KD = " + " ".join(elements) + "\n")
            f.write("/\n\n")

            # &INTERACTION
            f.write("&interaction\n")
            f.write("  NORDER = 1\n")
            f.write("/\n\n")

            # &CUTOFF
            f.write("&cutoff\n")
            f.write("  *-*  18\n")
            f.write("/\n\n")

            # &OPTIMIZE
            f.write("&optimize\n")
            f.write("  DFSET = DFSET_harmonic\n")
            f.write("/\n\n")

            # &CELL
            f.write("&cell\n")
            f.write(f"  {scaling_factor:.16f} # factor \n")
            for vec in lattice_vectors:
                f.write(f"  {vec[0]:.10f}   {vec[1]:.10f}   {vec[2]:.10f}\n")
            f.write("# cell matrix\n/\n\n")

            # &POSITION
            f.write("&position\n")
            for pos in positions:
                f.write("  {:d}   {:.16f}   {:.16f}   {:.16f}\n".format(*pos))
            f.write("/\n")

        # subprocess.run(["mpirun", "-n", "1", "/home/jzheng4/alamode/_build/alm/alm alamode.in"], check=True)
        # subprocess.run(["mpirun -n 1 /home/jzheng4/alamode/_build/alm/alm alamode.in"], check=True)
        subprocess.run("mpirun -n 1 /home/jzheng4/alamode/_build/alm/alm alamode.in", shell=True, check=False)

        map_p2s, fc2_compact = _get_forceconstants_xml("EuZnAs_harmonic.xml")
        _write_fc2_phonopy(map_p2s, fc2_compact, filename="FORCE_CONSTANTS")

<<<<<<< HEAD
        
        primitive = phonon.primitive

        #symmetry = phonon.get_symmetry()

        #p2s = primitive.get_primitive_to_supercell_map()

        #write_force_constants_to_hdf5(f,p2s_map=p2s)

        #fc = read_force_constants_hdf5(filename="force_constants.hdf5")
        #write_FORCE_CONSTANTS(force_constants=fc)
        fc = parse_FORCE_CONSTANTS("FORCE_CONSTANTS")

        fc_full = compact_fc_to_full_fc(primitive, fc, log_level=0)

        #print(np.shape(fc_full))
        #print (np.shape())

        #write_force_constants_to_hdf5(fc_full,filename='force_constants_300K.hdf5') # change to the filename what you want
        write_FORCE_CONSTANTS(force_constants=fc_full, filename='FORCE_CONSTANTS_2ND') # the same as the above comment




        
=======
>>>>>>> 88ef145c
        logger.info("...Finished running Alamode and higher-order FCs are ready...")

        return result | {"phonon": phonon}


def _calc_forces(calculator: Calculator, supercell: PhonopyAtoms) -> ArrayLike:
    """Helper to compute forces on a structure.

    Args:
        calculator: ASE Calculator
        supercell: Supercell from phonopy.

    Return:
        forces
    """
    struct = get_pmg_structure(supercell)
    atoms = AseAtomsAdaptor.get_atoms(struct)
    atoms.calc = calculator
    return atoms.get_forces()


def _parse_xml(fname_xml):
    try:
        # Attempt to parse the XML file directly with lxml
        tree = etree.parse(fname_xml)
        return tree
    except etree.XMLSyntaxError:
        # If a parsing error occurs with lxml,
        # attempt to repair by re-reading the file with the 'recover' parser
        repair_parser = etree.XMLParser(recover=True)
        tree = etree.parse(fname_xml, parser=repair_parser)
        return tree


def _get_forceconstants_xml(fname_xml):
    xml = _parse_xml(fname_xml)
    root = xml.getroot()

    natom_super = int(root.find("Structure/NumberOfAtoms").text)
    ntrans = int(root.find("Symmetry/NumberOfTranslations").text)
    natom_prim = natom_super // ntrans

    # parse mapping table
    map_p2s = np.zeros((ntrans, natom_prim), dtype=int)
    for elems in root.findall("Symmetry/Translations/map"):
        itran = int(elems.get("tran")) - 1
        iatom = int(elems.get("atom")) - 1
        map_p2s[itran, iatom] = int(elems.text) - 1

    # parse harmonic force constants
    fc2_compact = np.zeros((natom_prim, natom_super, 3, 3), dtype=float)

    for elems in root.findall("ForceConstants/HARMONIC/FC2"):
        atom1, xyz1 = [int(t) - 1 for t in elems.get("pair1").split()]
        atom2, xyz2, icell2 = [int(t) - 1 for t in elems.get("pair2").split()]
        fcsval = float(elems.text)

        fc2_compact[atom1, atom2, xyz1, xyz2] += fcsval

    fc2_compact *= Rydberg / (Bohr**2)

    return map_p2s, fc2_compact


def _write_fc2_phonopy(map_p2s, fc2_compact, filename="FORCE_CONSTANTS"):
    natom_prim, natom_super = fc2_compact.shape[:2]

    with open(filename, "w") as f:
        f.write(f"{natom_prim:5d} {natom_super:5d}\n")
        for i in range(natom_prim):
            for j in range(natom_super):
                f.write(f"{map_p2s[0, i] + 1:5d} {j + 1:5d}\n")
                for k in range(3):
                    for l in range(3):
<<<<<<< HEAD
                        f.write("{:20.15f}".format(fc2_compact[i, j, k, l]))
=======
                        f.write(f"{fc2_compact[i, j, k, l]:20.15f}")
>>>>>>> 88ef145c
                    f.write("\n")<|MERGE_RESOLUTION|>--- conflicted
+++ resolved
@@ -460,7 +460,6 @@
         map_p2s, fc2_compact = _get_forceconstants_xml("EuZnAs_harmonic.xml")
         _write_fc2_phonopy(map_p2s, fc2_compact, filename="FORCE_CONSTANTS")
 
-<<<<<<< HEAD
         
         primitive = phonon.primitive
 
@@ -486,8 +485,6 @@
 
 
         
-=======
->>>>>>> 88ef145c
         logger.info("...Finished running Alamode and higher-order FCs are ready...")
 
         return result | {"phonon": phonon}
@@ -562,9 +559,5 @@
                 f.write(f"{map_p2s[0, i] + 1:5d} {j + 1:5d}\n")
                 for k in range(3):
                     for l in range(3):
-<<<<<<< HEAD
-                        f.write("{:20.15f}".format(fc2_compact[i, j, k, l]))
-=======
                         f.write(f"{fc2_compact[i, j, k, l]:20.15f}")
->>>>>>> 88ef145c
                     f.write("\n")