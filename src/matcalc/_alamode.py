"""Calculator for phonon properties using alamode."""

from __future__ import annotations

import logging
import subprocess
from typing import TYPE_CHECKING

import numpy as np
import phonopy
from ase.units import Bohr, Rydberg
from lxml import etree
from phonopy.file_IO import (
    parse_FORCE_CONSTANTS,
    write_FORCE_CONSTANTS,
)
from phonopy.harmonic.force_constants import (
    compact_fc_to_full_fc,
)
from phonopy.interface.vasp import write_vasp
from pymatgen.io.ase import AseAtomsAdaptor
from pymatgen.io.phonopy import get_phonopy_structure, get_pmg_structure

# import pymatgen libraries to determine supercell
from pymatgen.transformations.advanced_transformations import (
    CubicSupercellTransformation,
)

from ._base import PropCalc
from ._relaxation import RelaxCalc

if TYPE_CHECKING:
    from pathlib import Path
    from typing import Any

    from ase.calculators.calculator import Calculator
    from numpy.typing import ArrayLike
    from phonopy.structure.atoms import PhonopyAtoms
    from pymatgen.core import Structure

logger = logging.getLogger(__name__)


class AlamodeCalc(PropCalc):
    """
    A class for phonon, higher-order force constants and thermal property calculations using pheasy.

    The `PhononCalc` class extends the `PropCalc` class to provide
    functionalities for calculating phonon properties and thermal properties
    of a given structure using the phonopy library. It includes options for
    structural relaxation before phonon property and higher-order force constants
    determination, as well as methods to export calculated properties to
    various output files for further analysis or visualization.

    :ivar calculator: A calculator object or a string specifying the
        computational backend to be used.
    :type calculator: Calculator | str
    :ivar atom_disp: Magnitude of atomic displacements for phonon
        calculations.
    :type atom_disp: float
    :ivar supercell_matrix: Array defining the transformation matrix to
        construct supercells for phonon calculations.
    :type supercell_matrix: ArrayLike
    :ivar t_step: Temperature step for thermal property calculations in
        Kelvin.
    :type t_step: float
    :ivar t_max: Maximum temperature for thermal property calculations in
        Kelvin.
    :type t_max: float
    :ivar t_min: Minimum temperature for thermal property calculations in
        Kelvin.
    :type t_min: float
    :ivar fmax: Maximum force convergence criterion for structural relaxation.
    :type fmax: float
    :ivar optimizer: String specifying the optimizer type to be used for
        structural relaxation.
    :type optimizer: str
    :ivar relax_structure: Boolean flag to determine whether to relax the
        structure before phonon calculation.
    :type relax_structure: bool
    :ivar relax_calc_kwargs: Optional dictionary containing additional
        arguments for the structural relaxation calculation.
    :type relax_calc_kwargs: dict | None
    :ivar write_force_constants: Path, boolean, or string specifying whether
        to write the calculated force constants to an output file, and the
        path or name of the file if applicable.
    :type write_force_constants: bool | str | Path
    :ivar write_band_structure: Path, boolean, or string specifying whether
        to write the calculated phonon band structure to an output file,
        and the path or name of the file if applicable.
    :type write_band_structure: bool | str | Path
    :ivar write_total_dos: Path, boolean, or string specifying whether to
        write the calculated total density of states (DOS) to an output
        file, and the path or name of the file if applicable.
    :type write_total_dos: bool | str | Path
    :ivar write_phonon: Path, boolean, or string specifying whether to write
        the calculated phonon properties (e.g., phonon.yaml) to an output
        file, and the path or name of the file if applicable.
    :type write_phonon: bool | str | Path
    :ivar fitting_method: Method for fitting force constants. Options are
        "FDM", "LASSO", or "MD".
    :type fitting_method: str
    :ivar num_harmonic_snapshots: Number of snapshots for harmonic fitting.
        If None, it is set to double the number of displacements.
    :type num_harmonic_snapshots: Optional[int]
    :ivar num_anharmonic_snapshots: Number of snapshots for anharmonic
        fitting. If None, it is set to ten times the number of displacements.
    :type num_anharmonic_snapshots: Optional[int]
    :ivar calc_anharmonic: Boolean flag to determine whether to perform
        anharmonic calculations.
    :type calc_anharmonic: bool
    :ivar symprec: Symmetry precision for structure symmetry analysis.
    :type symprec: float
    :ivar min_length: Minimum length for the supercell.
    :type min_length: float
    :ivar force_diagonal: Boolean flag to determine whether to force the
        diagonalization of the supercell.
    :type force_diagonal: bool
    :ivar cutoff_distance_cubic: Cutoff distance for cubic force constants.
    :type cutoff_distance_cubic: float
    :ivar cutoff_distance_quartic: Cutoff distance for quartic force
        constants.
    :type cutoff_distance_quartic: float
    :ivar cutoff_distance_quintic: Cutoff distance for quintic force
        constants.
    :type cutoff_distance_quintic: float
    :ivar cutoff_distance_sextic: Cutoff distance for sextic force
        constants.
    :type cutoff_distance_sextic: float
    :ivar no_lasso_fitting_anhar: Boolean flag to determine whether to
        disable LASSO fitting for anharmonic calculations.
    :type no_lasso_fitting_anhar: bool
    """

    def __init__(
        self,
        calculator: Calculator | str,
        *,
        atom_disp: float = 0.015,
        atom_disp_anhar: float = 0.1,
        supercell_matrix: ArrayLike | None = None,
        t_step: float = 10,
        t_max: float = 1000,
        t_min: float = 0,
        fmax: float = 0.1,
        optimizer: str = "FIRE",
        relax_structure: bool = True,
        relax_calc_kwargs: dict | None = None,
        write_force_constants: bool | str | Path = False,
        write_band_structure: bool | str | Path = False,
        write_total_dos: bool | str | Path = False,
        write_phonon: bool | str | Path = True,
        fitting_method: str = "LASSO",
        num_harmonic_snapshots: int | None = None,
        num_anharmonic_snapshots: int | None = None,
        calc_anharmonic: bool = False,
        symprec: float = 1e-5,
        min_length: float = 12.0,
        force_diagonal: bool = True,
        cutoff_distance_cubic: float = 6.3,
        cutoff_distance_quartic: float = 5.3,
        cutoff_distance_quintic: float = 3.3,
        cutoff_distance_sextic: float = 3.3,
        no_lasso_fitting_anhar: bool = False,
    ) -> None:
        """
        Initializes the class with configuration for the phonon calculations. The initialization parameters control
        the behavior of structural relaxation, thermal properties, force calculations, and output file generation.
        The class allows for customization of key parameters to facilitate the study of material behaviors.

        :param calculator: The calculator object or string name specifying the calculation backend to use.
        :param atom_disp: Atom displacement to be used for finite difference calculation of force constants.
        :param atom_disp_anhar: Atom displacement to be used for anharmonic calculation of force constants.
        :param supercell_matrix: Transformation matrix to define the supercell for the calculation.
        :param t_step: Temperature step for thermal property calculations.
        :param t_max: Maximum temperature for thermal property calculations.
        :param t_min: Minimum temperature for thermal property calculations.
        :param fmax: Maximum force during structure relaxation, used as a convergence criterion.
        :param optimizer: Name of the optimization algorithm for structural relaxation.
        :param relax_structure: Flag to indicate whether structure relaxation should be performed before calculations.
        :param relax_calc_kwargs: Additional keyword arguments for relaxation phase calculations.
        :param write_force_constants: File path or boolean flag to write force constants.
            Defaults to "force_constants".
        :param write_band_structure: File path or boolean flag to write band structure data.
            Defaults to "band_structure.yaml".
        :param write_total_dos: File path or boolean flag to write total density of states (DOS) data.
            Defaults to "total_dos.dat".
        :param write_phonon: File path or boolean flag to write phonon data. Defaults to "phonon.yaml".
        :param fitting_method: Method for fitting force constants. Options are "FDM", "LASSO", or "MD".
        :param num_harmonic_snapshots: Number of snapshots for harmonic fitting. If None, it is set to double the
            number of displacements.
        :param num_anharmonic_snapshots: Number of snapshots for anharmonic fitting. If None, it is set to ten times
            the number of displacements.
        :param calc_anharmonic: Flag to indicate whether anharmonic calculations should be performed.
        :param symprec: Symmetry precision for structure symmetry analysis.
        :param min_length: Minimum length for the supercell.
        :param force_diagonal: Flag to indicate whether to force the diagonalization of the supercell.
        :param cutoff_distance_cubic: Cutoff distance for cubic force constants.
        :param cutoff_distance_quartic: Cutoff distance for quartic force constants.
        :param cutoff_distance_quintic: Cutoff distance for quintic force constants.
        :param cutoff_distance_sextic: Cutoff distance for sextic force constants.
        """
        self.calculator = calculator  # type: ignore[assignment]
        self.atom_disp = atom_disp
        self.atom_disp_anhar = atom_disp_anhar
        self.supercell_matrix = supercell_matrix
        self.t_step = t_step
        self.t_max = t_max
        self.t_min = t_min
        self.fmax = fmax
        self.optimizer = optimizer
        self.relax_structure = relax_structure
        self.relax_calc_kwargs = relax_calc_kwargs
        self.write_force_constants = write_force_constants
        self.write_band_structure = write_band_structure
        self.write_total_dos = write_total_dos
        self.write_phonon = write_phonon

        # some new parameters for pheasy
        self.fitting_method = fitting_method
        self.num_harmonic_snapshots = num_harmonic_snapshots
        self.num_anharmonic_snapshots = num_anharmonic_snapshots
        self.calc_anharmonic = calc_anharmonic
        self.symprec = symprec
        self.min_length = min_length
        self.force_diagonal = force_diagonal
        self.cutoff_distance_cubic = cutoff_distance_cubic
        self.cutoff_distance_quartic = cutoff_distance_quartic
        self.cutoff_distance_quintic = cutoff_distance_quintic
        self.cutoff_distance_sextic = cutoff_distance_sextic
        self.no_lasso_fitting_anhar = no_lasso_fitting_anhar

        # Set default paths for output files.
        for key, val, default_path in (
            ("write_force_constants", self.write_force_constants, "force_constants"),
            ("write_band_structure", self.write_band_structure, "band_structure.yaml"),
            ("write_total_dos", self.write_total_dos, "total_dos.dat"),
            ("write_phonon", self.write_phonon, "phonon.yaml"),
        ):
            setattr(self, key, str({True: default_path, False: ""}.get(val, val)))  # type: ignore[arg-type]

    def calc(self, structure: Structure | dict[str, Any]) -> dict:
        """Calculates thermal properties of Pymatgen structure with phonopy.

        Args:
            structure: Pymatgen structure.

        Returns:
        {
            phonon: Phonopy object with force constants produced
            thermal_properties:
                {
                    temperatures: list of temperatures in Kelvin,
                    free_energy: list of Helmholtz free energies at corresponding temperatures in kJ/mol,
                    entropy: list of entropies at corresponding temperatures in J/K/mol,
                    heat_capacity: list of heat capacities at constant volume at corresponding temperatures in J/K/mol,
                    The units are originally documented in phonopy.
                    See phonopy.Phonopy.run_thermal_properties()
                    (https://github.com/phonopy/phonopy/blob/develop/phonopy/api_phonopy.py#L2591)
                    -> phonopy.phonon.thermal_properties.ThermalProperties.run()
                    (https://github.com/phonopy/phonopy/blob/develop/phonopy/phonon/thermal_properties.py#L498)
                    -> phonopy.phonon.thermal_properties.ThermalPropertiesBase.run_free_energy()
                    (https://github.com/phonopy/phonopy/blob/develop/phonopy/phonon/thermal_properties.py#L217)
                    phonopy.phonon.thermal_properties.ThermalPropertiesBase.run_entropy()
                    (https://github.com/phonopy/phonopy/blob/develop/phonopy/phonon/thermal_properties.py#L233)
                    phonopy.phonon.thermal_properties.ThermalPropertiesBase.run_heat_capacity()
                    (https://github.com/phonopy/phonopy/blob/develop/phonopy/phonon/thermal_properties.py#L225)
                }
        }
        """
        result = super().calc(structure)
        structure_in: Structure = result["final_structure"]

        if self.relax_structure:
            relaxer = RelaxCalc(
                self.calculator, fmax=self.fmax, optimizer=self.optimizer, **(self.relax_calc_kwargs or {})
            )
            result |= relaxer.calc(structure_in)
            structure_in = result["final_structure"]

        # generate the primitive cell from the structure
        # let's start the calculation from the primitive cell

        """I donot know why the following code does not work.
        if i apply it and will give a huge error in force calculation"""

        # sga = SpacegroupAnalyzer(structure, symprec=self.symprec)
        # structure_in = sga.get_primitive_standard_structure()

        cell = get_phonopy_structure(structure_in)

        # If the supercell matrix is not provided, we need to determine the
        # supercell matrix from the structure. We use the
        # CubicSupercellTransformation to determine the supercell matrix.
        # The supercell matrix is a 3x3 matrix that defines the transformation
        # from the primitive cell to the supercell. The supercell matrix is
        # used to generate the supercell for the phonon calculations.

        if self.supercell_matrix is None:
            transformation = CubicSupercellTransformation(
                min_length=self.min_length, force_diagonal=self.force_diagonal
            )
            supercell = transformation.apply_transformation(structure_in)
            self.supercell_matrix = np.array(transformation.transformation_matrix.transpose().tolist())
            # transfer it to array

            # self.supercell_matrix = supercell.lattice.matrix
        else:
            transformation = None

        phonon = phonopy.Phonopy(cell, self.supercell_matrix)  # type: ignore[arg-type]

        if self.fitting_method == "FDM":
            phonon.generate_displacements(distance=self.atom_disp)

        elif self.fitting_method == "LASSO":
            if self.num_harmonic_snapshots is None:
                phonon.generate_displacements(distance=self.atom_disp)

                self.num_harmonic_snapshots = len(phonon.displacements) * 2

                phonon.generate_displacements(
                    distance=self.atom_disp, number_of_snapshots=self.num_harmonic_snapshots, random_seed=42
                )

        elif self.fitting_method == "MD":
            # pass
            # phonon.generate_displacements(distance=self.atom_disp, number_of_snapshots=self.num_snapshots)

            logger.info("MD fitting method is not implemented yet.")

        else:
            raise ValueError(f"Unknown fitting method: {self.fitting_method}")

        disp_supercells = phonon.supercells_with_displacements

        disp_array = []

        phonon.forces = [  # type: ignore[assignment]
            _calc_forces(self.calculator, supercell)
            for supercell in disp_supercells  # type:ignore[union-attr]
            if supercell is not None
        ]

        force_equilibrium = _calc_forces(self.calculator, phonon.supercell)  # type: ignore[union-attr]
        phonon.forces = np.array(phonon.forces) - force_equilibrium  # type: ignore[assignment]

        for i, supercell in enumerate(disp_supercells):
            disp = supercell.get_positions() - phonon.supercell.get_positions()
            disp_array.append(np.array(disp))

        logger.info("...Forces calculated for the supercells...")
        logger.info("..Producing force constants...")

        disp_array = np.array(disp_array)

        logger.info("Saving disp_array and phonon.forces in files...")

        # Modify the script to include comment headers for each supercell block

        bohr_per_angstrom = 1.8897259886
        ryd_per_ev_angstrom = 0.036749309

        # Output file path
        output_file = "DFSET_harmonic"

        with open(output_file, "w") as f:
            for i, (disp, force) in enumerate(zip(disp_array, phonon.forces, strict=False)):
                f.write(f"# supercell {i + 1}\n")
                for d, fr in zip(disp, force, strict=False):
                    d_bohr = d * bohr_per_angstrom
                    fr_ryd_bohr = fr * ryd_per_ev_angstrom
                    line = " ".join(f"{val:.8f}" for val in np.concatenate((d_bohr, fr_ryd_bohr)))
                    f.write(line + "\n")

        supercell = phonon.get_supercell()

        logger.info("Writing POSCAR and SPOSCAR files for Pheasy to read...")
        write_vasp("POSCAR", cell)
        write_vasp("SPOSCAR", supercell)

        num_har = disp_array.shape[0]
        supercell_matrix = self.supercell_matrix

        logger.info("start running pheasy for second order force constants in cluster")
        logger.info("if you use this function, please cite the following pheasy paper:")
        logger.info(
            "Lin, Changpeng, Samuel Poncé, and Nicola Marzari. General "
            "invariance and equilibrium conditions for lattice dynamics in 1D, 2D, and "
            "3D materials. npj Computational Materials 8.1 (2022): 236."
        )

        # alamode setting

        # Define the path to your SPOSCAR file
        sposcar_path = "SPOSCAR"

        # Read SPOSCAR content
        with open(sposcar_path) as f:
            lines = f.readlines()

        scaling_factor = float(lines[1].strip())
        lattice_vectors = [list(map(float, lines[i].split())) for i in range(2, 5)]
        elements = lines[5].split()
        num_atoms = list(map(int, lines[6].split()))
        total_atoms = sum(num_atoms)

        # Read atomic positions
        position_lines = lines[8 : 8 + total_atoms]
        positions = []
        for element_idx, count in enumerate(num_atoms):
            for _ in range(count):
                line = position_lines.pop(0)
                coords = list(map(float, line.split()[:3]))
                positions.append([element_idx + 1] + coords)

        # Define namelists (manually write all to control formatting)
        with open("alamode.in", "w") as f:
            # &GENERAL
            f.write("&general\n")
            f.write("  PREFIX = EuZnAs_harmonic\n")
            f.write("  MODE = optimize\n")
            f.write(f"  NAT = {total_atoms}\n")
            f.write(f"  NKD = {len(elements)}\n")
            f.write("  KD = " + " ".join(elements) + "\n")
            f.write("/\n\n")

            # &INTERACTION
            f.write("&interaction\n")
            f.write("  NORDER = 1\n")
            f.write("/\n\n")

            # &CUTOFF
            f.write("&cutoff\n")
            f.write("  *-*  18\n")
            f.write("/\n\n")

            # &OPTIMIZE
            f.write("&optimize\n")
            f.write("  DFSET = DFSET_harmonic\n")
            f.write("/\n\n")

            # &CELL
            f.write("&cell\n")
            f.write(f"  {scaling_factor:.16f} # factor \n")
            for vec in lattice_vectors:
                f.write(f"  {vec[0]:.10f}   {vec[1]:.10f}   {vec[2]:.10f}\n")
            f.write("# cell matrix\n/\n\n")

            # &POSITION
            f.write("&position\n")
            for pos in positions:
                f.write("  {:d}   {:.16f}   {:.16f}   {:.16f}\n".format(*pos))
            f.write("/\n")

        # subprocess.run(["mpirun", "-n", "1", "/home/jzheng4/alamode/_build/alm/alm alamode.in"], check=True)
        # subprocess.run(["mpirun -n 1 /home/jzheng4/alamode/_build/alm/alm alamode.in"], check=True)
        subprocess.run("mpirun -n 1 /home/jzheng4/alamode/_build/alm/alm alamode.in", shell=True, check=False)

        map_p2s, fc2_compact = _get_forceconstants_xml("EuZnAs_harmonic.xml")
        _write_fc2_phonopy(map_p2s, fc2_compact, filename="FORCE_CONSTANTS")

        primitive = phonon.primitive

        # symmetry = phonon.get_symmetry()

        # p2s = primitive.get_primitive_to_supercell_map()

        # write_force_constants_to_hdf5(f,p2s_map=p2s)

        # fc = read_force_constants_hdf5(filename="force_constants.hdf5")
        # write_FORCE_CONSTANTS(force_constants=fc)
        fc = parse_FORCE_CONSTANTS("FORCE_CONSTANTS")

        fc_full = compact_fc_to_full_fc(primitive, fc, log_level=0)

<<<<<<< HEAD
        #print(np.shape(fc_full))
        #print (np.shape())

        #write_force_constants_to_hdf5(fc_full,filename='force_constants_300K.hdf5') # change to the filename what you want
        write_FORCE_CONSTANTS(force_constants=fc_full, filename='FORCE_CONSTANTS_2ND') # the same as the above comment

        if self.calc_anharmonic:
            logger.info("...Start to Calculate anharmonic force constants using LASSO in pheasy...")

            if self.num_anharmonic_snapshots is None:
                phonon.generate_displacements(distance=self.atom_disp_anhar)
                self.num_anharmonic_snapshots = len(phonon.displacements) * 10
                phonon.generate_displacements(
                    distance=self.atom_disp_anhar, number_of_snapshots=self.num_anharmonic_snapshots, random_seed=42
                )
            else:
                phonon.generate_displacements(
                    distance=self.atom_disp_anhar, number_of_snapshots=self.num_anharmonic_snapshots, random_seed=42
                )
            
            disp_supercells = phonon.supercells_with_displacements
            disp_array = []
            phonon.forces = [  # type: ignore[assignment]
                _calc_forces(self.calculator, supercell)
                for supercell in disp_supercells  # type:ignore[union-attr]
                if supercell is not None
            ]
            force_equilibrium = _calc_forces(self.calculator, phonon.supercell)
            phonon.forces = np.array(phonon.forces) - force_equilibrium
            for i, supercell in enumerate(disp_supercells):
                disp = supercell.get_positions() - phonon.supercell.get_positions()
                disp_array.append(np.array(disp))
            disp_array = np.array(disp_array)

            output_file = "DFSET_anharmonic"
            logger.info("Saving disp_array and phonon.forces in files...")
            with open(output_file, "w") as f:
                for i, (disp, force) in enumerate(zip(disp_array, phonon.forces, strict=False)):
                    f.write(f"# supercell {i + 1}\n")
                    for d, fr in zip(disp, force, strict=False):
                        d_bohr = d * bohr_per_angstrom
                        fr_ryd_bohr = fr * ryd_per_ev_angstrom
                        line = " ".join(f"{val:.8f}" for val in np.concatenate((d_bohr, fr_ryd_bohr)))
                        f.write(line + "\n")
            
            with open("alamode_anhar.in", "w") as f:
                # &GENERAL
                f.write("&general\n")
                f.write("  PREFIX = EuZnAs_harmonic\n")
                f.write("  MODE = optimize\n")
                f.write(f"  NAT = {total_atoms}\n")
                f.write(f"  NKD = {len(elements)}\n")
                f.write("  KD = " + " ".join(elements) + "\n")
                f.write("/\n\n")

                # &INTERACTION
                f.write("&interaction\n")
                f.write("  NORDER = 1\n")
                f.write("/\n\n")

                # &CUTOFF
                f.write("&cutoff\n")
                f.write("  *-*  18\n")
                f.write("/\n\n")

                # &OPTIMIZE
                f.write("&optimize\n")
                f.write("  DFSET = DFSET_anharmonic\n")
                f.write("/\n\n")

                # &CELL
                f.write("&cell\n")
                f.write(f"  {scaling_factor:.16f} # factor \n")
                for vec in lattice_vectors:
                    f.write(f"  {vec[0]:.10f}   {vec[1]:.10f}   {vec[2]:.10f}\n")
                f.write("# cell matrix\n/\n\n")

                # &POSITION
                f.write("&position\n")
                for pos in positions:
                    f.write("  {:d}   {:.16f}   {:.16f}   {:.16f}\n".format(*pos))
                f.write("/\n")

            subprocess.run(["mpirun", "-n", "1", "/home/jzheng4/alamode/_build/alm/alm alamode_anhar.in"], check=True)


=======
        # print(np.shape(fc_full))
        # print (np.shape())
>>>>>>> 8196dfd5

        # write_force_constants_to_hdf5(fc_full,filename='force_constants_300K.hdf5') # change to the filename what you want
        write_FORCE_CONSTANTS(force_constants=fc_full, filename="FORCE_CONSTANTS_2ND")  # the same as the above comment

        logger.info("...Finished running Alamode and higher-order FCs are ready...")

        return result | {"phonon": phonon}


def _calc_forces(calculator: Calculator, supercell: PhonopyAtoms) -> ArrayLike:
    """Helper to compute forces on a structure.

    Args:
        calculator: ASE Calculator
        supercell: Supercell from phonopy.

    Return:
        forces
    """
    struct = get_pmg_structure(supercell)
    atoms = AseAtomsAdaptor.get_atoms(struct)
    atoms.calc = calculator
    return atoms.get_forces()


def _parse_xml(fname_xml):
    try:
        # Attempt to parse the XML file directly with lxml
        tree = etree.parse(fname_xml)
        return tree
    except etree.XMLSyntaxError:
        # If a parsing error occurs with lxml,
        # attempt to repair by re-reading the file with the 'recover' parser
        repair_parser = etree.XMLParser(recover=True)
        tree = etree.parse(fname_xml, parser=repair_parser)
        return tree


def _get_forceconstants_xml(fname_xml):
    xml = _parse_xml(fname_xml)
    root = xml.getroot()

    natom_super = int(root.find("Structure/NumberOfAtoms").text)
    ntrans = int(root.find("Symmetry/NumberOfTranslations").text)
    natom_prim = natom_super // ntrans

    # parse mapping table
    map_p2s = np.zeros((ntrans, natom_prim), dtype=int)
    for elems in root.findall("Symmetry/Translations/map"):
        itran = int(elems.get("tran")) - 1
        iatom = int(elems.get("atom")) - 1
        map_p2s[itran, iatom] = int(elems.text) - 1

    # parse harmonic force constants
    fc2_compact = np.zeros((natom_prim, natom_super, 3, 3), dtype=float)

    for elems in root.findall("ForceConstants/HARMONIC/FC2"):
        atom1, xyz1 = [int(t) - 1 for t in elems.get("pair1").split()]
        atom2, xyz2, icell2 = [int(t) - 1 for t in elems.get("pair2").split()]
        fcsval = float(elems.text)

        fc2_compact[atom1, atom2, xyz1, xyz2] += fcsval

    fc2_compact *= Rydberg / (Bohr**2)

    return map_p2s, fc2_compact


def _write_fc2_phonopy(map_p2s, fc2_compact, filename="FORCE_CONSTANTS"):
    natom_prim, natom_super = fc2_compact.shape[:2]

    with open(filename, "w") as f:
        f.write(f"{natom_prim:5d} {natom_super:5d}\n")
        for i in range(natom_prim):
            for j in range(natom_super):
                f.write(f"{map_p2s[0, i] + 1:5d} {j + 1:5d}\n")
                for k in range(3):
                    for l in range(3):
                        f.write(f"{fc2_compact[i, j, k, l]:20.15f}")
                    f.write("\n")<|MERGE_RESOLUTION|>--- conflicted
+++ resolved
@@ -474,12 +474,11 @@
 
         fc_full = compact_fc_to_full_fc(primitive, fc, log_level=0)
 
-<<<<<<< HEAD
-        #print(np.shape(fc_full))
-        #print (np.shape())
-
-        #write_force_constants_to_hdf5(fc_full,filename='force_constants_300K.hdf5') # change to the filename what you want
-        write_FORCE_CONSTANTS(force_constants=fc_full, filename='FORCE_CONSTANTS_2ND') # the same as the above comment
+        # print(np.shape(fc_full))
+        # print (np.shape())
+
+        # write_force_constants_to_hdf5(fc_full,filename='force_constants_300K.hdf5') # change to the filename what you want
+        write_FORCE_CONSTANTS(force_constants=fc_full, filename="FORCE_CONSTANTS_2ND")  # the same as the above comment
 
         if self.calc_anharmonic:
             logger.info("...Start to Calculate anharmonic force constants using LASSO in pheasy...")
@@ -558,16 +557,10 @@
                     f.write("  {:d}   {:.16f}   {:.16f}   {:.16f}\n".format(*pos))
                 f.write("/\n")
 
-            subprocess.run(["mpirun", "-n", "1", "/home/jzheng4/alamode/_build/alm/alm alamode_anhar.in"], check=True)
-
-
-=======
-        # print(np.shape(fc_full))
-        # print (np.shape())
->>>>>>> 8196dfd5
-
-        # write_force_constants_to_hdf5(fc_full,filename='force_constants_300K.hdf5') # change to the filename what you want
-        write_FORCE_CONSTANTS(force_constants=fc_full, filename="FORCE_CONSTANTS_2ND")  # the same as the above comment
+        subprocess.run(["mpirun", "-n", "1", "/home/jzheng4/alamode/_build/alm/alm alamode_anhar.in"], check=True)
+
+
+
 
         logger.info("...Finished running Alamode and higher-order FCs are ready...")
 
