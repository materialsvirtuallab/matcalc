"""Calculators for materials properties."""

from __future__ import annotations

from importlib.metadata import PackageNotFoundError, version

try:
    __version__ = version("matcalc")
except PackageNotFoundError:
    pass  # package not installed

from ._base import ChainedCalc, PropCalc
from ._elasticity import ElasticityCalc
from ._eos import EOSCalc
<<<<<<< HEAD
from ._fourphonon import FourPhononCalc
=======
from ._lammps import LAMMPSMDCalc
>>>>>>> ecf79c42
from ._md import MDCalc
from ._neb import NEBCalc
from ._pheasy import PheasyCalc
from ._phonon import PhononCalc
from ._phonon3 import Phonon3Calc
from ._qha import QHACalc
from ._relaxation import RelaxCalc
from ._stability import EnergeticsCalc
from ._surface import SurfaceCalc
from .config import SIMULATION_BACKEND, clear_cache
from .utils import UNIVERSAL_CALCULATORS, PESCalculator

# Provide an alias for loading calculators quickly.
load_up = PESCalculator.load_universal
load_fp = PESCalculator.load_universal<|MERGE_RESOLUTION|>--- conflicted
+++ resolved
@@ -12,11 +12,8 @@
 from ._base import ChainedCalc, PropCalc
 from ._elasticity import ElasticityCalc
 from ._eos import EOSCalc
-<<<<<<< HEAD
 from ._fourphonon import FourPhononCalc
-=======
 from ._lammps import LAMMPSMDCalc
->>>>>>> ecf79c42
 from ._md import MDCalc
 from ._neb import NEBCalc
 from ._pheasy import PheasyCalc
