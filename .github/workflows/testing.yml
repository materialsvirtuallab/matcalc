name: Testing

on:
  push:
    branches: [main]
  pull_request:
    branches: [main]
  workflow_dispatch:
    inputs:
      task:
        type: choice
        options: [tests, release]
        default: tests
        description: Only run tests or release a new version to PyPI after tests pass.
  workflow_call: # make this workflow reusable by release.yml

jobs:
  test:
    strategy:
      max-parallel: 20
      matrix:
        include:
            - python-version: "3.10"
              extras-group: "models"
            - python-version: "3.10"
              extras-group: "models_torch_26"
            - python-version: "3.10"
              extras-group: "models_torch_24"
              
    runs-on: ubuntu-latest
    env:
      PROTOCOL_BUFFERS_PYTHON_IMPLEMENTATION: python

    steps:
      - uses: actions/checkout@v4
      - name: Set up Python ${{ matrix.python-version }}
        uses: actions/setup-python@v5
        with:
          python-version: ${{ matrix.python-version }}
          cache: pip
          cache-dependency-path: "**/requirements.txt"
      - name: Upgrade pip
        run: |
          pip install --upgrade pip

      - name: Install dependencies
        run: |
          pip install git+https://github.com/materialsvirtuallab/maml.git
<<<<<<< HEAD
          pip install -e '.[${{ matrix.extras-group }},ci,phonon]'
=======
          pip install -e '.[models,ci,phonon,benchmark]'
>>>>>>> 5cab2228
      - name: pytest
        run: |
          pytest --cov=matcalc tests --color=yes
      - name: Upload coverage reports to Codecov
        uses: codecov/codecov-action@v4
        env:
          CODECOV_TOKEN: ${{ secrets.CODECOV_TOKEN }}<|MERGE_RESOLUTION|>--- conflicted
+++ resolved
@@ -46,11 +46,7 @@
       - name: Install dependencies
         run: |
           pip install git+https://github.com/materialsvirtuallab/maml.git
-<<<<<<< HEAD
-          pip install -e '.[${{ matrix.extras-group }},ci,phonon]'
-=======
-          pip install -e '.[models,ci,phonon,benchmark]'
->>>>>>> 5cab2228
+          pip install -e '.[${{ matrix.extras-group }},ci,phonon,benchmark]'
       - name: pytest
         run: |
           pytest --cov=matcalc tests --color=yes
